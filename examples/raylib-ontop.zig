const std = @import("std");
const dvui = @import("dvui");
const RaylibBackend = dvui.backend;
comptime {
    std.debug.assert(@hasDecl(RaylibBackend, "RaylibBackend"));
}
const ray = RaylibBackend.c;

const window_icon_png = @embedFile("zig-favicon.png");

//TODO:
//Figure out the best way to integrate raylib and dvui Event Handling

pub fn main() !void {
    var gpa_instance = std.heap.GeneralPurposeAllocator(.{}){};
    const gpa = gpa_instance.allocator();

    defer _ = gpa_instance.deinit();

    // create OS window directly with raylib
    ray.SetConfigFlags(ray.FLAG_WINDOW_RESIZABLE);
    ray.SetConfigFlags(ray.FLAG_VSYNC_HINT);
    ray.InitWindow(800, 600, "DVUI Raylib Ontop Example");
    defer ray.CloseWindow();

    // init Raylib backend
    // init() means the app owns the window (and must call CloseWindow itself)
    var backend = RaylibBackend.init(gpa);
    defer backend.deinit();
    backend.log_events = true;

    // init dvui Window (maps onto a single OS window)
    // OS window is managed by raylib, not dvui
    var win = try dvui.Window.init(@src(), gpa, backend.backend(), .{});
    defer win.deinit();

    var selected_color: dvui.Color = dvui.Color.white;

    while (!ray.WindowShouldClose()) {
        ray.BeginDrawing();

        // marks the beginning of a frame for dvui, can call dvui functions after this
        try win.begin(std.time.nanoTimestamp());

        // send all Raylib events to dvui for processing
        _ = try backend.addAllEvents(&win);

        if (backend.shouldBlockRaylibInput()) {
            // NOTE: I am using raygui here because it has a simple lock-unlock system
            // Non-raygui raylib apps could also easily implement such a system
            ray.GuiLock();
        } else {
            ray.GuiUnlock();
        }
        // if dvui widgets might not cover the whole window, then need to clear
        // the previous frame's render
        ray.ClearBackground(RaylibBackend.dvuiColorToRaylib(dvui.themeGet().color_fill_window));

        {
            var b = dvui.box(@src(), .vertical, .{ .expand = .horizontal, .margin = .{ .x = 10 } });
            defer b.deinit();

            if (ray.GuiIsLocked()) {
                dvui.label(@src(), "Raygui Status: Locked", .{}, .{ .gravity_y = 0.5 });
            } else {
                dvui.label(@src(), "Raygui Status: Unlocked", .{}, .{ .gravity_y = 0.5 });
            }

            if (dvui.expander(@src(), "Pick Color Using Raygui", .{}, .{})) {
                colorPicker(&selected_color);
            }
        }

        ray.DrawText("Congrats! You Combined Raylib, Raygui and DVUI!", 20, 400, 20, ray.RAYWHITE);

        dvuiStuff();

        // marks end of dvui frame, don't call dvui functions after this
        // - sends all dvui stuff to backend for rendering, must be called before EndDrawing()
        _ = try win.end(.{});

        // cursor management
        if (win.cursorRequestedFloating()) |cursor| {
            // cursor is over floating window, dvui sets it
            backend.setCursor(cursor);
        } else {
            // cursor should be handled by application
            backend.setCursor(.arrow);
        }

        ray.EndDrawing();
    }
}

fn colorPicker(result: *dvui.Color) void {
    _ = dvui.spacer(@src(), .{ .w = 10, .h = 10 }, .{});
    {
        var overlay = dvui.overlay(@src(), .{ .min_size_content = .{ .w = 100, .h = 100 } });
        defer overlay.deinit();

        const bounds = RaylibBackend.dvuiRectToRaylib(overlay.data().contentRectScale().r);
        var c_color: ray.Color = RaylibBackend.dvuiColorToRaylib(result.*);
        _ = ray.GuiColorPicker(bounds, "Pick Color", &c_color);
        result.* = RaylibBackend.raylibColorToDvui(c_color);
    }

    const color_hex = result.toHexString();

    {
        var hbox = dvui.box(@src(), .horizontal, .{});
        defer hbox.deinit();

<<<<<<< HEAD
        dvui.labelNoFmt(@src(), &color_hex, .{
=======
        try dvui.labelNoFmt(@src(), &color_hex, .{}, .{
>>>>>>> 8843d778
            .color_text = .{ .color = result.* },
            .gravity_y = 0.5,
        });

        const copy = dvui.button(@src(), "Copy", .{}, .{});

        if (copy) {
            dvui.clipboardTextSet(&color_hex);
            dvui.toast(@src(), .{ .message = "Copied!" });
        }
    }
}

fn dvuiStuff() void {
    var float = dvui.floatingWindow(@src(), .{}, .{ .max_size_content = .{ .w = 400, .h = 400 } });
    defer float.deinit();

    float.dragAreaSet(dvui.windowHeader("Floating Window", "", null));

    var scroll = dvui.scrollArea(@src(), .{}, .{ .expand = .both, .color_fill = .fill_window });
    defer scroll.deinit();

    var tl = dvui.textLayout(@src(), .{}, .{ .expand = .horizontal, .font_style = .title_4 });
    const lorem = "This example shows how to use dvui for floating windows on top of an existing application.";
    tl.addText(lorem, .{});
    tl.deinit();

    var tl2 = dvui.textLayout(@src(), .{}, .{ .expand = .horizontal });
    tl2.addText("The dvui is painting only floating windows and dialogs.", .{});
    tl2.addText("\n\n", .{});
    tl2.addText("Framerate is managed by the application (in this demo capped at vsync).", .{});
    tl2.addText("\n\n", .{});
    tl2.addText("Cursor is only being set by dvui for floating windows.", .{});
    tl2.addText("\n\n", .{});
    if (dvui.useFreeType) {
        tl2.addText("Fonts are being rendered by FreeType 2.", .{});
    } else {
        tl2.addText("Fonts are being rendered by stb_truetype.", .{});
    }
    tl2.deinit();

    const label = if (dvui.Examples.show_demo_window) "Hide Demo Window" else "Show Demo Window";
    if (dvui.button(@src(), label, .{}, .{})) {
        dvui.Examples.show_demo_window = !dvui.Examples.show_demo_window;
    }

    // look at demo() for examples of dvui widgets, shows in a floating window
    dvui.Examples.demo();
}<|MERGE_RESOLUTION|>--- conflicted
+++ resolved
@@ -110,11 +110,7 @@
         var hbox = dvui.box(@src(), .horizontal, .{});
         defer hbox.deinit();
 
-<<<<<<< HEAD
-        dvui.labelNoFmt(@src(), &color_hex, .{
-=======
-        try dvui.labelNoFmt(@src(), &color_hex, .{}, .{
->>>>>>> 8843d778
+        dvui.labelNoFmt(@src(), &color_hex, .{}, .{
             .color_text = .{ .color = result.* },
             .gravity_y = 0.5,
         });
