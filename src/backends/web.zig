const std = @import("std");
const builtin = @import("builtin");
const dvui = @import("dvui");

pub const kind: dvui.enums.Backend = .web;

pub const WebBackend = @This();
pub const Context = *WebBackend;

const log = std.log.scoped(.WebBackend);

var gpa_instance = std.heap.GeneralPurposeAllocator(.{}){};
const gpa = gpa_instance.allocator();

pub var win: dvui.Window = undefined;
pub var win_ok = false;
var arena: std.mem.Allocator = undefined;
var touchPoints: [10]?dvui.Point = [_]?dvui.Point{null} ** 10;
var have_event = false;

cursor_last: dvui.enums.Cursor = .wait,

const EventTemp = struct {
    kind: u8,
    int1: u32,
    int2: u32,
    float1: f32,
    float2: f32,
};

pub var event_temps = std.ArrayList(EventTemp).init(gpa);

pub const wasm = if (!builtin.is_test) struct {
    pub extern "dvui" fn wasm_about_webgl2() u8;

    pub extern "dvui" fn wasm_panic(ptr: [*]const u8, len: usize) void;
    pub extern "dvui" fn wasm_log_write(ptr: [*]const u8, len: usize) void;
    pub extern "dvui" fn wasm_log_flush() void;

    pub extern "dvui" fn wasm_now() f64;
    pub extern "dvui" fn wasm_sleep(ms: u32) void;

    pub extern "dvui" fn wasm_pixel_width() f32;
    pub extern "dvui" fn wasm_pixel_height() f32;
    pub extern "dvui" fn wasm_canvas_width() f32;
    pub extern "dvui" fn wasm_canvas_height() f32;

    pub extern "dvui" fn wasm_frame_buffer() u8;
    pub extern "dvui" fn wasm_textureCreate(pixels: [*]u8, width: u32, height: u32, interp: u8) u32;
    pub extern "dvui" fn wasm_textureCreateTarget(width: u32, height: u32, interp: u8) u32;
    pub extern "dvui" fn wasm_textureRead(texture: u32, pixels_out: [*]u8, width: u32, height: u32) void;
    pub extern "dvui" fn wasm_renderTarget(u32) void;
    pub extern "dvui" fn wasm_textureDestroy(u32) void;
    pub extern "dvui" fn wasm_renderGeometry(texture: u32, index_ptr: [*]const u8, index_len: usize, vertex_ptr: [*]const u8, vertex_len: usize, sizeof_vertex: u8, offset_pos: u8, offset_col: u8, offset_uv: u8, clip: u8, x: i32, y: i32, w: i32, h: i32) void;

    pub extern "dvui" fn wasm_cursor(name: [*]const u8, name_len: usize) void;
    pub extern "dvui" fn wasm_text_input(x: f32, y: f32, w: f32, h: f32) void;
    pub extern "dvui" fn wasm_open_url(ptr: [*]const u8, len: usize) void;
    pub extern "dvui" fn wasm_download_data(name_ptr: [*]const u8, name_len: usize, data_ptr: [*]const u8, data_len: usize) void;
    pub extern "dvui" fn wasm_clipboardTextSet(ptr: [*]const u8, len: usize) void;

    // NOTE: bool in extern becomes 0 and 1 in js, which is falsy and truthy respectively
    pub extern "dvui" fn wasm_open_file_picker(id: u64, accept_ptr: [*]const u8, accept_len: usize, multiple: bool) void;
    pub extern "dvui" fn wasm_get_number_of_files_available(id: u64) usize;
    pub extern "dvui" fn wasm_get_file_name(id: u64, file_index: usize) [*:0]u8;
    pub extern "dvui" fn wasm_get_file_size(id: u64, file_index: usize) isize;
    pub extern "dvui" fn wasm_read_file_data(id: u64, file_index: usize, data: [*]u8) void;

    pub extern "dvui" fn wasm_add_noto_font() void;
} else struct { // Mock api for testing that this backend is semantically correct, cannot test behaviour
    pub fn wasm_about_webgl2() u8 {
        return undefined;
    }

    pub fn wasm_panic(_: [*]const u8, _: usize) void {}
    pub fn wasm_log_write(_: [*]const u8, _: usize) void {}
    pub fn wasm_log_flush() void {}

    pub fn wasm_now() f64 {
        return undefined;
    }
    pub fn wasm_sleep(_: u32) void {}

    pub fn wasm_pixel_width() f32 {
        return undefined;
    }
    pub fn wasm_pixel_height() f32 {
        return undefined;
    }
    pub fn wasm_canvas_width() f32 {
        return undefined;
    }
    pub fn wasm_canvas_height() f32 {
        return undefined;
    }

    pub fn wasm_frame_buffer() u8 {
        return undefined;
    }
    pub fn wasm_textureCreate(_: [*]u8, _: u32, _: u32, _: u8) u32 {
        return undefined;
    }
    pub fn wasm_textureCreateTarget(_: u32, _: u32, _: u8) u32 {
        return undefined;
    }
    pub fn wasm_textureRead(_: u32, _: [*]u8, _: u32, _: u32) void {}
    pub fn wasm_renderTarget(_: u32) void {}
    pub fn wasm_textureDestroy(_: u32) void {}
    pub fn wasm_renderGeometry(_: u32, _: [*]const u8, _: usize, _: [*]const u8, _: usize, _: u8, _: u8, _: u8, _: u8, _: u8, _: i32, _: i32, _: i32, _: i32) void {}

    pub fn wasm_cursor(_: [*]const u8, _: usize) void {}
    pub fn wasm_text_input(_: f32, _: f32, _: f32, _: f32) void {}
    pub fn wasm_open_url(_: [*]const u8, _: usize) void {}
    pub fn wasm_download_data(_: [*]const u8, _: usize, _: [*]const u8, _: usize) void {}
    pub fn wasm_clipboardTextSet(_: [*]const u8, _: usize) void {}

    pub fn wasm_open_file_picker(_: u64, _: [*]const u8, _: usize, _: bool) void {}
    pub fn wasm_get_number_of_files_available(_: u64) usize {
        return undefined;
    }
    pub fn wasm_get_file_name(_: u64, _: usize) [*:0]u8 {
        return undefined;
    }
    pub fn wasm_get_file_size(_: u64, _: usize) isize {
        return undefined;
    }
    pub fn wasm_read_file_data(_: u64, _: usize, _: [*]u8) void {}

    pub fn wasm_add_noto_font() void {}
};

export fn dvui_c_alloc(size: usize) ?*anyopaque {
    const buffer = gpa.alignedAlloc(u8, 8, size + 8) catch {
        //log.debug("dvui_c_alloc {d} failed", .{size});
        return null;
    };
    std.mem.writeInt(u64, buffer[0..@sizeOf(u64)], buffer.len, builtin.cpu.arch.endian());
    //log.debug("dvui_c_alloc {*} {d}", .{ buffer.ptr + 8, size });
    return buffer.ptr + 8;
}

pub export fn dvui_c_free(ptr: ?*anyopaque) void {
    const buffer = @as([*]align(8) u8, @alignCast(@ptrCast(ptr orelse return))) - 8;
    const len = std.mem.readInt(u64, buffer[0..@sizeOf(u64)], builtin.cpu.arch.endian());
    //log.debug("dvui_c_free {?*} {d}", .{ ptr, len - 8 });

    gpa.free(buffer[0..@intCast(len)]);
}

export fn dvui_c_realloc_sized(ptr: ?*anyopaque, oldsize: usize, newsize: usize) ?*anyopaque {
    //_ = oldsize;
    //log.debug("dvui_c_realloc_sized {d} {d}", .{ oldsize, newsize });

    if (ptr == null) {
        return dvui_c_alloc(newsize);
    }

    //const buffer = @as([*]u8, @ptrCast(ptr.?)) - 8;
    //const len = std.mem.readInt(u64, buffer[0..@sizeOf(u64)], builtin.cpu.arch.endian());

    //const slice = buffer[0..@intCast(len)];
    //log.debug("dvui_c_realloc_sized buffer {*} {d}", .{ ptr, len });

    //_ = gpa.resize(slice, newsize + 16);
    const newptr = dvui_c_alloc(newsize);
    const newbuf = @as([*]u8, @ptrCast(newptr));
    @memcpy(newbuf[0..oldsize], @as([*]u8, @ptrCast(ptr))[0..oldsize]);
    dvui_c_free(ptr);
    return newptr;

    //std.mem.writeInt(usize, slice[0..@sizeOf(usize)], slice.len, builtin.cpu.arch.endian());
    //return slice.ptr + 16;
}

export fn dvui_c_panic(msg: [*c]const u8) noreturn {
    wasm.wasm_panic(msg, std.mem.len(msg));
    unreachable;
}

export fn dvui_c_sqrt(x: f64) f64 {
    return @sqrt(x);
}

export fn dvui_c_pow(x: f64, y: f64) f64 {
    return @exp(@log(x) * y);
}

export fn dvui_c_ldexp(x: f64, n: c_int) f64 {
    return x * @exp2(@as(f64, @floatFromInt(n)));
}

export fn dvui_c_floor(x: f64) f64 {
    return @floor(x);
}

export fn dvui_c_ceil(x: f64) f64 {
    return @ceil(x);
}

export fn dvui_c_fmod(x: f64, y: f64) f64 {
    return @mod(x, y);
}

export fn dvui_c_cos(x: f64) f64 {
    return @cos(x);
}

export fn dvui_c_acos(x: f64) f64 {
    return std.math.acos(x);
}

export fn dvui_c_fabs(x: f64) f64 {
    return @abs(x);
}

export fn dvui_c_strlen(x: [*c]const u8) usize {
    return std.mem.len(x);
}

export fn dvui_c_memcpy(dest: [*c]u8, src: [*c]const u8, n: usize) [*c]u8 {
    @memcpy(dest[0..n], src[0..n]);
    return dest;
}

export fn dvui_c_memmove(dest: [*c]u8, src: [*c]const u8, n: usize) [*c]u8 {
    //log.debug("dvui_c_memmove dest {*} src {*} {d}", .{ dest, src, n });
    const buf = dvui.currentWindow().arena().alloc(u8, n) catch unreachable;
    defer dvui.currentWindow().arena().free(buf);
    @memcpy(buf, src[0..n]);
    @memcpy(dest[0..n], buf);
    return dest;
}

export fn dvui_c_memset(dest: [*c]u8, x: u8, n: usize) [*c]u8 {
    @memset(dest[0..n], x);
    return dest;
}

export fn gpa_u8(len: usize) [*c]u8 {
    const buf = gpa.alloc(u8, len) catch return @ptrFromInt(0);
    return buf.ptr;
}

export fn gpa_free(ptr: [*c]u8, len: usize) void {
    gpa.free(ptr[0..len]);
}

export fn arena_u8(len: usize) [*c]u8 {
    const buf = arena.alloc(u8, len) catch return @ptrFromInt(0);
    return buf.ptr;
}

export fn new_font(ptr: [*c]u8, len: usize) void {
    if (win_ok) {
        win.font_bytes.put("Noto", dvui.FontBytesEntry{ .ttf_bytes = ptr[0..len], .allocator = gpa }) catch unreachable;
    }
}

export fn add_event(which: u8, int1: u32, int2: u32, float1: f32, float2: f32) void {
    if (win_ok) {
        add_event_raw(&win, which, int1, int2, float1, float2) catch |err| {
            log.err("add_event_raw returned {!}", .{err});
        };
    }
}

fn add_event_raw(w: *dvui.Window, which: u8, int1: u32, int2: u32, float1: f32, float2: f32) !void {
    have_event = true;
    //event_temps.append(.{
    //    .which = which,
    //    .int1 = int1,
    //    .int2 = int2,
    //    .float1 = float1,
    //    .float2 = float2,
    //}) catch |err| {
    //    const msg = std.fmt.allocPrint(gpa, "{!}", .{err}) catch "allocPrint OOM";
    //    wasm.wasm_panic(msg.ptr, msg.len);
    //};
    switch (which) {
        1 => _ = try w.addEventMouseMotion(.{ .x = float1, .y = float2 }),
        2 => _ = try w.addEventMouseButton(buttonFromJS(int1), .press),
        3 => _ = try w.addEventMouseButton(buttonFromJS(int1), .release),
        4 => _ = try w.addEventMouseWheel(if (float1 > 0) -20 else 20, if (int1 > 0) .vertical else .horizontal),
        5 => {
            const str = @as([*]u8, @ptrFromInt(int1))[0..int2];
            _ = try w.addEventKey(.{
                .action = if (float1 > 0) .repeat else .down,
                .code = web_key_code_to_dvui(str),
                .mod = web_mod_code_to_dvui(@intFromFloat(float2)),
            });
        },
        6 => {
            const str = @as([*]u8, @ptrFromInt(int1))[0..int2];
            _ = try w.addEventKey(.{
                .action = .up,
                .code = web_key_code_to_dvui(str),
                .mod = web_mod_code_to_dvui(@intFromFloat(float2)),
            });
        },
        7 => {
            const str = @as([*]u8, @ptrFromInt(int1))[0..int2];
            _ = try w.addEventText(str);
        },
        8 => {
            const touch: dvui.enums.Button = @enumFromInt(@intFromEnum(dvui.enums.Button.touch0) + int1);
            _ = try w.addEventPointer(touch, .press, .{ .x = float1, .y = float2 });
            touchPoints[int1] = .{ .x = float1, .y = float2 };
        },
        9 => {
            const touch: dvui.enums.Button = @enumFromInt(@intFromEnum(dvui.enums.Button.touch0) + int1);
            _ = try w.addEventPointer(touch, .release, .{ .x = float1, .y = float2 });
            touchPoints[int1] = null;
        },
        10 => {
            const touch: dvui.enums.Button = @enumFromInt(@intFromEnum(dvui.enums.Button.touch0) + int1);
            var dx: f32 = 0;
            var dy: f32 = 0;
            if (touchPoints[int1]) |p| {
                dx = float1 - p.x;
                dy = float2 - p.y;
            }
            _ = try w.addEventTouchMotion(touch, float1, float2, dx, dy);
            touchPoints[int1] = .{ .x = float1, .y = float2 };
        },
        else => log.debug("addAllEvents unknown event {d}", .{which}),
    }
}

// returns whether an event has come in since last frame (otherwise we are
// doing a frame based on an animation or timer)
pub fn hasEvent(_: *WebBackend) bool {
    //return event_temps.items.len > 0;
    return have_event;
}

fn buttonFromJS(jsButton: u32) dvui.enums.Button {
    return switch (jsButton) {
        0 => .left,
        1 => .middle,
        2 => .right,
        3 => .four,
        4 => .five,
        else => .six,
    };
}

fn hashKeyCode(str: []const u8) u32 {
    var fnv = std.hash.Fnv1a_32.init();
    fnv.update(str);
    return fnv.final();
}

fn web_key_code_to_dvui(code: []u8) dvui.enums.Key {
    @setEvalBranchQuota(2000);
    var fnv = std.hash.Fnv1a_32.init();
    fnv.update(code);
    return switch (fnv.final()) {
        hashKeyCode("a"), hashKeyCode("A") => .a,
        hashKeyCode("b"), hashKeyCode("B") => .b,
        hashKeyCode("c"), hashKeyCode("C") => .c,
        hashKeyCode("d"), hashKeyCode("D") => .d,
        hashKeyCode("e"), hashKeyCode("E") => .e,
        hashKeyCode("f"), hashKeyCode("F") => .f,
        hashKeyCode("g"), hashKeyCode("G") => .g,
        hashKeyCode("h"), hashKeyCode("H") => .h,
        hashKeyCode("i"), hashKeyCode("I") => .i,
        hashKeyCode("j"), hashKeyCode("J") => .j,
        hashKeyCode("k"), hashKeyCode("K") => .k,
        hashKeyCode("l"), hashKeyCode("L") => .l,
        hashKeyCode("m"), hashKeyCode("M") => .m,
        hashKeyCode("n"), hashKeyCode("N") => .n,
        hashKeyCode("o"), hashKeyCode("O") => .o,
        hashKeyCode("p"), hashKeyCode("P") => .p,
        hashKeyCode("q"), hashKeyCode("Q") => .q,
        hashKeyCode("r"), hashKeyCode("R") => .r,
        hashKeyCode("s"), hashKeyCode("S") => .s,
        hashKeyCode("t"), hashKeyCode("T") => .t,
        hashKeyCode("u"), hashKeyCode("U") => .u,
        hashKeyCode("v"), hashKeyCode("V") => .v,
        hashKeyCode("w"), hashKeyCode("W") => .w,
        hashKeyCode("x"), hashKeyCode("X") => .x,
        hashKeyCode("y"), hashKeyCode("Y") => .y,
        hashKeyCode("z"), hashKeyCode("Z") => .z,

        hashKeyCode("0") => .zero,
        hashKeyCode("1") => .one,
        hashKeyCode("2") => .two,
        hashKeyCode("3") => .three,
        hashKeyCode("4") => .four,
        hashKeyCode("5") => .five,
        hashKeyCode("6") => .six,
        hashKeyCode("7") => .seven,
        hashKeyCode("8") => .eight,
        hashKeyCode("9") => .nine,

        hashKeyCode(")") => .zero,
        hashKeyCode("!") => .one,
        hashKeyCode("@") => .two,
        hashKeyCode("#") => .three,
        hashKeyCode("$") => .four,
        hashKeyCode("%") => .five,
        hashKeyCode("^") => .six,
        hashKeyCode("&") => .seven,
        hashKeyCode("*") => .eight,
        hashKeyCode("(") => .nine,

        hashKeyCode("F1") => .f1,
        hashKeyCode("F2") => .f2,
        hashKeyCode("F3") => .f3,
        hashKeyCode("F4") => .f4,
        hashKeyCode("F5") => .f5,
        hashKeyCode("F6") => .f6,
        hashKeyCode("F7") => .f7,
        hashKeyCode("F8") => .f8,
        hashKeyCode("F9") => .f9,
        hashKeyCode("F10") => .f10,
        hashKeyCode("F11") => .f11,
        hashKeyCode("F12") => .f12,

        hashKeyCode("Enter") => .enter,
        hashKeyCode("Escape") => .escape,
        hashKeyCode("Tab") => .tab,
        hashKeyCode("Shift") => .left_shift,
        //hashKeyCode("ShiftRight") => .right_shift,
        hashKeyCode("Control") => .left_control,
        //hashKeyCode("ControlRight") => .right_control,
        hashKeyCode("Alt") => .left_alt,
        //hashKeyCode("AltRight") => .right_alt,
        hashKeyCode("Meta") => .left_command,
        //hashKeyCode("MetaRight") => .right_command,
        hashKeyCode("ContextMenu") => .menu,
        hashKeyCode("NumLock") => .num_lock,
        hashKeyCode("CapsLock") => .caps_lock,
        //c.SDLK_PRINTSCREEN => .print,  // can we get this?
        hashKeyCode("ScrollLock") => .scroll_lock,
        hashKeyCode("Pause") => .pause,

        hashKeyCode("Delete") => .delete,
        hashKeyCode("Home") => .home,
        hashKeyCode("End") => .end,
        hashKeyCode("PageUp") => .page_up,
        hashKeyCode("PageDown") => .page_down,
        hashKeyCode("Insert") => .insert,
        hashKeyCode("ArrowLeft") => .left,
        hashKeyCode("ArrowRight") => .right,
        hashKeyCode("ArrowUp") => .up,
        hashKeyCode("ArrowDown") => .down,
        hashKeyCode("Backspace") => .backspace,
        hashKeyCode(" ") => .space,
        hashKeyCode("-") => .minus,
        hashKeyCode("=") => .equal,
        hashKeyCode("["), hashKeyCode("{") => .left_bracket,
        hashKeyCode("]"), hashKeyCode("}") => .right_bracket,
        hashKeyCode("\\"), hashKeyCode("|") => .backslash,
        hashKeyCode(";"), hashKeyCode(":") => .semicolon,
        hashKeyCode("'"), hashKeyCode("\"") => .apostrophe,
        hashKeyCode(","), hashKeyCode("<") => .comma,
        hashKeyCode("."), hashKeyCode(">") => .period,
        hashKeyCode("/"), hashKeyCode("?") => .slash,
        hashKeyCode("`"), hashKeyCode("~") => .grave,

        else => blk: {
            log.debug("web_key_code_to_dvui unknown key code {s}\n", .{code});
            break :blk .unknown;
        },
    };
}

fn web_mod_code_to_dvui(wmod: u8) dvui.enums.Mod {
    if (wmod == 0) return .none;

    var m: u16 = 0;
    if (wmod & 0b0001 > 0) m |= @intFromEnum(dvui.enums.Mod.lshift);
    if (wmod & 0b0010 > 0) m |= @intFromEnum(dvui.enums.Mod.lcontrol);
    if (wmod & 0b0100 > 0) m |= @intFromEnum(dvui.enums.Mod.lalt);
    if (wmod & 0b1000 > 0) m |= @intFromEnum(dvui.enums.Mod.lcommand);

    return @as(dvui.enums.Mod, @enumFromInt(m));
}

//pub fn addAllEvents(self: *WebBackend, win: *dvui.Window) !void {
//    for (event_temps.items) |e| {
//        switch (e.kind) {
//            1 => _ = try win.addEventMouseMotion(e.float1, e.float2),
//            2 => _ = try win.addEventMouseButton(buttonFromJS(e.int1), .press),
//            3 => _ = try win.addEventMouseButton(buttonFromJS(e.int1), .release),
//            4 => _ = try win.addEventMouseWheel(if (e.float1 > 0) -20 else 20, .vertical),
//            5 => {
//                const str = @as([*]u8, @ptrFromInt(e.int1))[0..e.int2];
//                _ = try win.addEventKey(.{
//                    .action = if (e.float1 > 0) .repeat else .down,
//                    .code = web_key_code_to_dvui(str),
//                    .mod = web_mod_code_to_dvui(@intFromFloat(e.float2)),
//                });
//            },
//            6 => {
//                const str = @as([*]u8, @ptrFromInt(e.int1))[0..e.int2];
//                _ = try win.addEventKey(.{
//                    .action = .up,
//                    .code = web_key_code_to_dvui(str),
//                    .mod = web_mod_code_to_dvui(@intFromFloat(e.float2)),
//                });
//            },
//            7 => {
//                const str = @as([*]u8, @ptrFromInt(e.int1))[0..e.int2];
//                _ = try win.addEventText(str);
//            },
//            8 => {
//                const touch: dvui.enums.Button = @enumFromInt(@intFromEnum(dvui.enums.Button.touch0) + e.int1);
//                _ = try win.addEventPointer(touch, .press, .{ .x = e.float1, .y = e.float2 });
//                self.touchPoints[e.int1] = .{ .x = e.float1, .y = e.float2 };
//            },
//            9 => {
//                const touch: dvui.enums.Button = @enumFromInt(@intFromEnum(dvui.enums.Button.touch0) + e.int1);
//                _ = try win.addEventPointer(touch, .release, .{ .x = e.float1, .y = e.float2 });
//                self.touchPoints[e.int1] = null;
//            },
//            10 => {
//                const touch: dvui.enums.Button = @enumFromInt(@intFromEnum(dvui.enums.Button.touch0) + e.int1);
//                var dx: f32 = 0;
//                var dy: f32 = 0;
//                if (self.touchPoints[e.int1]) |p| {
//                    dx = e.float1 - p.x;
//                    dy = e.float2 - p.y;
//                }
//                _ = try win.addEventTouchMotion(touch, e.float1, e.float2, dx, dy);
//                self.touchPoints[e.int1] = .{ .x = e.float1, .y = e.float2 };
//            },
//            else => log.debug("addAllEvents unknown event kind {d}", .{e.kind}),
//        }
//    }
//
//    event_temps.clearRetainingCapacity();
//}

pub fn init() !WebBackend {
    const ret: WebBackend = .{};
    return ret;
}

<<<<<<< HEAD
pub fn deinit(self: *WebBackend) void {
    self.* = undefined;
}
=======
pub fn deinit(_: *WebBackend) void {}
>>>>>>> d7628ee6

pub fn backend(self: *WebBackend) dvui.Backend {
    return dvui.Backend.init(self);
}

pub fn nanoTime(_: *WebBackend) i128 {
    return @as(i128, @intFromFloat(wasm.wasm_now())) * 1_000_000;
}

pub fn sleep(_: *WebBackend, ns: u64) void {
    wasm.wasm_sleep(@intCast(@divTrunc(ns, 1_000_000)));
}

pub fn begin(_: *WebBackend, arena_in: std.mem.Allocator) !void {
    arena = arena_in;
}

pub fn end(_: *WebBackend) !void {
    have_event = false;
}

pub fn pixelSize(_: *WebBackend) dvui.Size.Physical {
    return .{ .w = wasm.wasm_pixel_width(), .h = wasm.wasm_pixel_height() };
}

pub fn windowSize(_: *WebBackend) dvui.Size.Natural {
    return .{ .w = wasm.wasm_canvas_width(), .h = wasm.wasm_canvas_height() };
}

pub fn contentScale(_: *WebBackend) f32 {
    return 1.0;
}

pub fn drawClippedTriangles(_: *WebBackend, texture: ?dvui.Texture, vtx: []const dvui.Vertex, idx: []const u16, maybe_clipr: ?dvui.Rect.Physical) !void {
    var x: i32 = std.math.maxInt(i32);
    var w: i32 = std.math.maxInt(i32);
    var y: i32 = std.math.maxInt(i32);
    var h: i32 = std.math.maxInt(i32);

    if (maybe_clipr) |clipr| {
        // figure out how much we are losing by truncating x and y, need to add that back to w and h
        x = @intFromFloat(clipr.x);
        w = @intFromFloat(@ceil(clipr.w + clipr.x - @floor(clipr.x)));

        if (wasm.wasm_frame_buffer() == 0) {
            // y needs to be converted to 0 at bottom first
            const ry: f32 = wasm.wasm_pixel_height() - clipr.y - clipr.h;
            y = @intFromFloat(ry);
            h = @intFromFloat(@ceil(clipr.h + ry - @floor(ry)));
        } else {
            y = @intFromFloat(clipr.y);
            h = @intFromFloat(@ceil(clipr.h + clipr.y - @floor(clipr.y)));
        }
    }

    //log.debug("drawClippedTriangles pixels {} clipr {?} clip {d} {d} {d} {d}", .{ dvui.windowRectPixels(), maybe_clipr, x, y, w, h });

    const index_slice = std.mem.sliceAsBytes(idx);
    const vertex_slice = std.mem.sliceAsBytes(vtx);

    wasm.wasm_renderGeometry(
        if (texture) |t| @intCast(@intFromPtr(t.ptr)) else 0,
        index_slice.ptr,
        index_slice.len,
        vertex_slice.ptr,
        vertex_slice.len,
        @sizeOf(dvui.Vertex),
        @offsetOf(dvui.Vertex, "pos"),
        @offsetOf(dvui.Vertex, "col"),
        @offsetOf(dvui.Vertex, "uv"),
        if (maybe_clipr == null) 0 else 1,
        x,
        y,
        w,
        h,
    );
}

pub fn textureCreate(_: *WebBackend, pixels: [*]u8, width: u32, height: u32, interpolation: dvui.enums.TextureInterpolation) !dvui.Texture {
    const wasm_interp: u8 = switch (interpolation) {
        .nearest => 0,
        .linear => 1,
    };

    const id = wasm.wasm_textureCreate(pixels, width, height, wasm_interp);
    return dvui.Texture{ .ptr = @ptrFromInt(id), .width = width, .height = height };
}

pub fn textureCreateTarget(_: *WebBackend, width: u32, height: u32, interpolation: dvui.enums.TextureInterpolation) !dvui.TextureTarget {
    const wasm_interp: u8 = switch (interpolation) {
        .nearest => 0,
        .linear => 1,
    };

    const id = wasm.wasm_textureCreateTarget(width, height, wasm_interp);
    return dvui.TextureTarget{ .ptr = @ptrFromInt(id), .width = width, .height = height };
}

pub fn textureFromTarget(_: *WebBackend, texture: dvui.TextureTarget) !dvui.Texture {
    return .{ .ptr = texture.ptr, .width = texture.width, .height = texture.height };
}

pub fn renderTarget(_: *WebBackend, texture: ?dvui.TextureTarget) !void {
    if (texture) |tex| {
        wasm.wasm_renderTarget(@intCast(@intFromPtr(tex.ptr)));
    } else {
        wasm.wasm_renderTarget(0);
    }
}

pub fn textureReadTarget(_: *WebBackend, texture: dvui.TextureTarget, pixels_out: [*]u8) !void {
    wasm.wasm_textureRead(@intCast(@intFromPtr(texture.ptr)), pixels_out, texture.width, texture.height);
}

pub fn textureDestroy(_: *WebBackend, texture: dvui.Texture) void {
    wasm.wasm_textureDestroy(@intCast(@intFromPtr(texture.ptr)));
}

pub fn textInputRect(_: *WebBackend, rect: ?dvui.Rect.Natural) void {
    if (rect) |r| {
        wasm.wasm_text_input(r.x, r.y, r.w, r.h);
    } else {
        wasm.wasm_text_input(0, 0, 0, 0);
    }
}

pub fn clipboardText(_: *WebBackend) ![]const u8 {
    // Current strategy is to return nothing:
    // - let the browser continue with the paste operation
    // - puts the text into the hidden_input
    // - fires the "beforeinput" event
    // - we see as normal text input
    //
    // Problem is that we can't initiate a paste, so our touch popup menu paste
    // will do nothing.  I think this could be fixed in the future once
    // browsers are all implementing the navigator.Clipboard.readText()
    // function.
    return "";
}

pub fn clipboardTextSet(_: *WebBackend, text: []const u8) !void {
    wasm.wasm_clipboardTextSet(text.ptr, text.len);
    return;
}

pub fn openURL(_: *WebBackend, url: []const u8) !void {
    wasm.wasm_open_url(url.ptr, url.len);
}

pub fn downloadData(name: []const u8, data: []const u8) !void {
    wasm.wasm_download_data(name.ptr, name.len, data.ptr, data.len);
}

pub fn refresh(_: *WebBackend) void {}

pub fn setCursor(self: *WebBackend, cursor: dvui.enums.Cursor) void {
    if (cursor != self.cursor_last) {
        self.cursor_last = cursor;

        const name: []const u8 = switch (cursor) {
            .arrow => "default",
            .ibeam => "text",
            .wait => "wait",
            .wait_arrow => "progress",
            .crosshair => "crosshair",
            .arrow_nw_se => "nwse-resize",
            .arrow_ne_sw => "nesw-resize",
            .arrow_w_e => "ew-resize",
            .arrow_n_s => "ns-resize",
            .arrow_all => "move",
            .bad => "not-allowed",
            .hand => "pointer",
        };
        wasm.wasm_cursor(name.ptr, name.len);
    }
}

pub fn openFilePicker(id: dvui.WidgetId, accept: ?[]const u8, multiple: bool) void {
    const accept_final = accept orelse "";
    wasm.wasm_open_file_picker(id.asU64(), accept_final.ptr, accept_final.len, multiple);
}

pub fn getFileName(id: dvui.WidgetId, file_index: usize) ?[:0]const u8 {
    const ptr = wasm.wasm_get_file_name(id.asU64(), file_index);
    if (@intFromPtr(ptr) <= 0) return null;
    return std.mem.sliceTo(ptr, 0);
}

pub fn getFileSize(id: dvui.WidgetId, file_index: usize) ?usize {
    const size: isize = wasm.wasm_get_file_size(id.asU64(), file_index);
    if (size <= 0) return null;
    return @intCast(size);
}

pub fn readFileData(id: dvui.WidgetId, file_index: usize, data: [*]u8) void {
    wasm.wasm_read_file_data(id.asU64(), file_index, data);
}

pub fn getNumberOfFilesAvailable(id: dvui.WidgetId) usize {
    return wasm.wasm_get_number_of_files_available(id.asU64());
}

// dvui_app stuff
comptime {
    if (dvui.App.get() != null) {
        @export(&dvui_init, .{ .name = "dvui_init" });
        @export(&dvui_deinit, .{ .name = "dvui_deinit" });
        @export(&dvui_update, .{ .name = "dvui_update" });
    }
}

const WriteError = error{};
const LogWriter = std.io.Writer(void, WriteError, writeLog);

fn writeLog(_: void, msg: []const u8) WriteError!usize {
    WebBackend.wasm.wasm_log_write(msg.ptr, msg.len);
    return msg.len;
}

pub fn logFn(
    comptime message_level: std.log.Level,
    comptime scope: @Type(.enum_literal),
    comptime format: []const u8,
    args: anytype,
) void {
    const level_txt = switch (message_level) {
        .err => "error",
        .warn => "warning",
        .info => "info",
        .debug => "debug",
    };
    const prefix2 = if (scope == .default) ": " else "(" ++ @tagName(scope) ++ "): ";
    const msg = level_txt ++ prefix2 ++ format ++ "\n";

    (LogWriter{ .context = {} }).print(msg, args) catch return;
    WebBackend.wasm.wasm_log_flush();
}

pub const panic = std.debug.FullPanic(struct {
    fn call(msg: []const u8, ret_addr: ?usize) noreturn {
        @branchHint(.cold);
        _ = ret_addr;
        wasm.wasm_panic(msg.ptr, msg.len);
        @trap();
    }
}.call);

pub var back: WebBackend = undefined;

fn dvui_init(platform_ptr: [*]const u8, platform_len: usize) callconv(.c) i32 {
    const app = dvui.App.get() orelse return 404;
    const init_opts = app.config.get();
    // TODO: Allow web backend to set title of browser tab via init_opts
    // TODO: Respect min size (maybe max size?) via css on the canvas element
    // TODO: Use the icon to set the browser tab icon (if possible considering size requirements)
    _ = init_opts;

    const platform = platform_ptr[0..platform_len];
    log.debug("platform: {s}", .{platform});
    const mac = if (std.mem.indexOf(u8, platform, "Mac") != null) true else false;

    back = WebBackend.init() catch {
        return 1;
    };
    win = dvui.Window.init(@src(), gpa, back.backend(), .{ .keybinds = if (mac) .mac else .windows }) catch {
        return 2;
    };

    win_ok = true;

    if (app.initFn) |initFn| {
        win.begin(win.frame_time_ns) catch |err| {
            log.err("dvui.Window.begin failed: {!}", .{err});
            return 3;
        };

        initFn(&win) catch |err| {
            log.err("dvui.App.initFn failed: {!}", .{err});
            return 4;
        };

        _ = win.end(.{}) catch |err| {
            log.err("dvui.Window.end failed: {!}", .{err});
            return 5;
        };
    }

    return 0;
}

fn dvui_deinit() callconv(.c) void {
    const app = dvui.App.get() orelse return;
    if (app.deinitFn) |deinitFn| deinitFn();

    win.deinit();
    back.deinit();
}

// return number of micros to wait (interrupted by events) for next frame
// return -1 to quit
fn dvui_update() callconv(.c) i32 {
    return update() catch |err| {
        // The main loop is stopping, this is our last chance to deinit stuff
        dvui_deinit();
        std.debug.panic("{!}", .{err});
    };
}

fn update() !i32 {
    const app = dvui.App.get() orelse return error.DvuiAppNotDefined;

    const nstime = win.beginWait(back.hasEvent());

    try win.begin(nstime);

    // Instead of the backend saving the events and then calling this, the web
    // backend is directly sending the events to dvui
    //try backend.addAllEvents(&win);

    const res = try app.frameFn();

    const end_micros = try win.end(.{});

    back.setCursor(win.cursorRequested());
    back.textInputRect(win.textInputRequested());

    switch (res) {
        .ok => {},
        // TODO: Should web apps be allowed to close? What happens on a close?
        .close => return -1,
    }

    const wait_event_micros = win.waitTime(end_micros, null);
    return @intCast(@divTrunc(wait_event_micros, 1000));
}

test {
    //std.debug.print("web backend test\n", .{});
    std.testing.refAllDecls(@This());
}<|MERGE_RESOLUTION|>--- conflicted
+++ resolved
@@ -538,13 +538,9 @@
     return ret;
 }
 
-<<<<<<< HEAD
 pub fn deinit(self: *WebBackend) void {
     self.* = undefined;
 }
-=======
-pub fn deinit(_: *WebBackend) void {}
->>>>>>> d7628ee6
 
 pub fn backend(self: *WebBackend) dvui.Backend {
     return dvui.Backend.init(self);
