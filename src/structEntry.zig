--- conflicted
+++ resolved
@@ -200,13 +200,8 @@
         .dropdown => {
             const entries = .{ "false", "true" };
             var choice: usize = if (result.* == false) 0 else 1;
-<<<<<<< HEAD
-            dvui.labelNoFmt(@src(), opt.label_override orelse name, .{});
+            dvui.labelNoFmt(@src(), opt.label_override orelse name, .{}, .{});
             _ = dvui.dropdown(@src(), &entries, &choice, .{});
-=======
-            try dvui.labelNoFmt(@src(), opt.label_override orelse name, .{}, .{});
-            _ = try dvui.dropdown(@src(), &entries, &choice, .{});
->>>>>>> 8843d778
             result.* = if (choice == 0) false else true;
         },
         .toggle => {
