--- conflicted
+++ resolved
@@ -4380,13 +4380,7 @@
             defer cell.deinit();
             try local.highlightIfHovered(cell, num);
             if (local.isPrime(num)) {
-<<<<<<< HEAD
-                // TODO: Can't currently use gravity to centre the icon as it can't .expand. So pad it instead.
-                const pad_w = cell.data().contentRect().w / 2 - 15;
-                try dvui.icon(@src(), "Check", check_img, .{}, .{ .gravity_x = 0.5, .gravity_y = 0.5, .padding = .{ .x = pad_w }, .background = false });
-=======
-                try dvui.icon(@src(), "Check", check_img, .{ .gravity_x = 0.5, .gravity_y = 0.5 });
->>>>>>> 64a2480e
+                try dvui.icon(@src(), "Check", check_img, .{}, .{ .gravity_x = 0.5, .gravity_y = 0.5 });
             }
         }
     }
