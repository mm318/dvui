const std = @import("std");
const dvui = @import("../dvui.zig");

const Event = dvui.Event;
const Options = dvui.Options;
const Point = dvui.Point;
const Rect = dvui.Rect;
const RectScale = dvui.RectScale;
const ScrollInfo = dvui.ScrollInfo;
const Size = dvui.Size;
const Widget = dvui.Widget;
const WidgetData = dvui.WidgetData;

const ScrollContainerWidget = @This();

var scroll_current: ?*ScrollContainerWidget = null;

pub fn current() ?*ScrollContainerWidget {
    return scroll_current;
}

fn scrollSet(scroll: ?*ScrollContainerWidget) ?*ScrollContainerWidget {
    const ret = scroll_current;
    scroll_current = scroll;
    return ret;
}

pub var defaults: Options = .{
    .name = "ScrollContainer",
    // most of the time ScrollContainer is used inside ScrollArea which
    // overrides these
    .background = true,
    .min_size_content = .{ .w = 5, .h = 5 },
};

pub const InitOptions = struct {
    frame_viewport: ?Point = null,
    lock_visible: bool = false,
    event_rect: ?Rect.Physical = null,
    process_events_after: bool = true,
};

wd: WidgetData,
si: *ScrollInfo,
init_opts: InitOptions,
last_focus: dvui.WidgetId,
parentScroll: ?*ScrollContainerWidget = null,

// si.viewport.x/y might be updated in the middle of a frame, this prevents
// those visual artifacts
frame_viewport: Point = Point{},

prevClip: Rect.Physical = .{},

nextVirtualSize: Size = Size{},
seen_expanded_child: bool = false,

first_visible_id: dvui.WidgetId = .zero,
first_visible_offset: Point = Point{}, // offset of top left of first visible widget from viewport

inject_capture_id: ?dvui.WidgetId = null,
seen_scroll_drag: bool = false,

finger_down: bool = false,

pub fn init(src: std.builtin.SourceLocation, io_scroll_info: *ScrollInfo, init_options: InitOptions, opts: Options) ScrollContainerWidget {
    const options = defaults.override(opts);
    var self = ScrollContainerWidget{
        .wd = WidgetData.init(src, .{}, options),
        .si = io_scroll_info,
        .init_opts = init_options,
        .last_focus = dvui.lastFocusedIdInFrame(null),
    };

    if (dvui.dataGet(null, self.data().id, "_finger_down", bool)) |down| self.finger_down = down;

    const crect = self.data().contentRect();
    self.si.viewport.w = crect.w;
    self.si.viewport.h = crect.h;

    return self;
}

pub fn install(self: *ScrollContainerWidget) void {
    self.data().register();

    // user code might have changed our rect
    const crect = self.data().contentRect();
    self.si.viewport.w = crect.w;
    self.si.viewport.h = crect.h;

    switch (self.si.horizontal) {
        .none => self.si.virtual_size.w = crect.w,
        .auto => {},
        .given => {},
    }
    switch (self.si.vertical) {
        .none => self.si.virtual_size.h = crect.h,
        .auto => {},
        .given => {},
    }

    self.data().borderAndBackground(.{});

    self.prevClip = dvui.clip(self.data().contentRectScale().r);

    self.frame_viewport = self.init_opts.frame_viewport orelse self.si.viewport.topLeft();
    if (self.init_opts.lock_visible) {
        // we don't want to see anything until we find first_visible_id
        self.first_visible_id = dvui.dataGet(null, self.data().id, "_fv_id", dvui.WidgetId) orelse .zero;
        self.first_visible_offset = dvui.dataGet(null, self.data().id, "_fv_offset", Point) orelse .{};
        self.frame_viewport = .{ .x = -10000, .y = -10000 };
    }

    dvui.parentSet(self.widget());
    self.parentScroll = scrollSet(self);
}

pub fn matchEvent(self: *ScrollContainerWidget, e: *Event) bool {
    // track finger press/release even if it doesn't happen in our rect
    if (e.evt == .mouse and e.evt.mouse.action == .press and e.evt.mouse.button.touch()) {
        self.finger_down = true;
    } else if (e.evt == .mouse and e.evt.mouse.action == .release and e.evt.mouse.button.touch()) {
        self.finger_down = false;
    }

    return dvui.eventMatch(e, .{ .id = self.data().id, .r = self.init_opts.event_rect orelse self.data().borderRectScale().r });
}

pub fn processEvents(self: *ScrollContainerWidget) void {
    const evts = dvui.events();
    for (evts) |*e| {
        if (!self.matchEvent(e))
            continue;

        self.processEvent(e);
    }

    // might have changed from events
    self.frame_viewport = self.init_opts.frame_viewport orelse self.si.viewport.topLeft();
    if (self.init_opts.lock_visible) {
        self.frame_viewport = .{ .x = -10000, .y = -10000 };
    }
}

pub fn processVelocity(self: *ScrollContainerWidget) void {
    // velocity is only for touch currently

    // damp the current velocity
    // exponential decay: v *= damping^secs_since
    // tweak the damping so we brake harder as the velocity slows down
    if (!self.finger_down) {
        {
            const damping = 0.0001 + @min(1.0, @abs(self.si.velocity.x) / 50.0) * (0.7 - 0.0001);
            self.si.velocity.x *= @exp(@log(damping) * dvui.secondsSinceLastFrame());
            if (@abs(self.si.velocity.x) > 1) {
                //std.debug.print("vel x {d}\n", .{self.si.velocity.x});
                self.si.viewport.x += self.si.velocity.x * 50 * dvui.secondsSinceLastFrame();
                dvui.refresh(null, @src(), self.data().id);
            } else {
                self.si.velocity.x = 0;
            }
        }

        {
            const damping = 0.0001 + @min(1.0, @abs(self.si.velocity.y) / 50.0) * (0.7 - 0.0001);
            self.si.velocity.y *= @exp(@log(damping) * dvui.secondsSinceLastFrame());
            if (@abs(self.si.velocity.y) > 1) {
                //std.debug.print("vel y {d}\n", .{self.si.velocity.y});
                self.si.viewport.y += self.si.velocity.y * 50 * dvui.secondsSinceLastFrame();
                dvui.refresh(null, @src(), self.data().id);
            } else {
                self.si.velocity.y = 0;
            }
        }
    }

    // bounce back if we went too far
    {
        const max_scroll = self.si.scrollMax(.horizontal);
        if (self.si.viewport.x < 0) {
            self.si.velocity.x = 0;
            self.si.viewport.x = @min(0, @max(-20, self.si.viewport.x + 250 * dvui.secondsSinceLastFrame()));
            if (self.si.viewport.x < 0) {
                dvui.refresh(null, @src(), self.data().id);
            }
        } else if (self.si.viewport.x > max_scroll) {
            self.si.velocity.x = 0;
            self.si.viewport.x = @max(max_scroll, @min(max_scroll + 20, self.si.viewport.x - 250 * dvui.secondsSinceLastFrame()));
            if (self.si.viewport.x > max_scroll) {
                dvui.refresh(null, @src(), self.data().id);
            }
        }
    }

    {
        const max_scroll = self.si.scrollMax(.vertical);

        if (self.si.viewport.y < 0) {
            self.si.velocity.y = 0;
            self.si.viewport.y = @min(0, @max(-20, self.si.viewport.y + 250 * dvui.secondsSinceLastFrame()));
            if (self.si.viewport.y < 0) {
                dvui.refresh(null, @src(), self.data().id);
            }
        } else if (self.si.viewport.y > max_scroll) {
            self.si.velocity.y = 0;
            self.si.viewport.y = @max(max_scroll, @min(max_scroll + 20, self.si.viewport.y - 250 * dvui.secondsSinceLastFrame()));
            if (self.si.viewport.y > max_scroll) {
                dvui.refresh(null, @src(), self.data().id);
            }
        }
    }

    // might have changed
    self.frame_viewport = self.init_opts.frame_viewport orelse self.si.viewport.topLeft();
    if (self.init_opts.lock_visible) {
        self.frame_viewport = .{ .x = -10000, .y = -10000 };
    }
}

pub fn widget(self: *ScrollContainerWidget) Widget {
    return Widget.init(self, data, rectFor, screenRectScale, minSizeForChild);
}

pub fn data(self: *ScrollContainerWidget) *WidgetData {
    return self.wd.validate();
}

pub fn rectFor(self: *ScrollContainerWidget, id: dvui.WidgetId, min_size: Size, e: Options.Expand, g: Options.Gravity) Rect {
    // todo: do horizontal properly
    if (self.seen_expanded_child) {
        // Having one expanded child makes sense - could be taking the rest of
        // the given space or filling the visible space (if bigger than the min
        // virtual size).  But that should be the last (usually only) child
        // that asks for space.
        //
        // We saw an expanded child and gave it the rest of the space, and now
        // another child has asked for space, which shouldn't happen.  Visually
        // the new child might not appear at all or appear on top of the
        // expanded child.
        //
        // If you are reading this, make sure that children of scrollArea() are
        // not expanded in the scrollArea's layout direction, or that only the
        // last child is.
        dvui.currentWindow().debug_widget_id = id;
        dvui.log.debug("{s}:{d} ScrollContainerWidget.rectFor() got child {x} after expanded child", .{ @src().file, @src().line, id });
    } else if (e.isVertical()) {
        self.seen_expanded_child = true;
    }

    const y = self.nextVirtualSize.h;

    const h = switch (self.si.vertical) {
        // no scrolling, you only get the visible space
        .none => self.si.viewport.h - y,

        // you get the space you need or more if there is extra visible space
        // and you are expanded
        .auto => @max(self.si.viewport.h - y, min_size.h),

        // you get the given space
        .given => self.si.virtual_size.h - y,
    };

    // todo: do horizontal properly
    const maxw = @max(self.si.virtual_size.w, self.si.viewport.w);

    const rect = Rect{ .x = 0, .y = y, .w = maxw, .h = h };
    const ret = dvui.placeIn(rect, min_size, e, g);

    if (self.init_opts.lock_visible and self.first_visible_id == id) {
        self.frame_viewport.x = 0; // todo
        self.frame_viewport.y = y + self.first_visible_offset.y;
        self.si.viewport.x = self.frame_viewport.x;
        self.si.viewport.y = self.frame_viewport.y;
    }

    if (ret.y <= self.frame_viewport.y and self.frame_viewport.y < (ret.y + ret.h)) {
        self.first_visible_id = id;
        self.first_visible_offset = Point.diff(self.frame_viewport, ret.topLeft());
    }

    return ret;
}

pub fn screenRectScale(self: *ScrollContainerWidget, rect: Rect) RectScale {
    var r = rect;
    r.y -= self.frame_viewport.y;
    r.x -= self.frame_viewport.x;

    return self.data().contentRectScale().rectToRectScale(r);
}

pub fn minSizeForChild(self: *ScrollContainerWidget, s: Size) void {
    self.nextVirtualSize.h += s.h;
    self.nextVirtualSize.w = @max(self.nextVirtualSize.w, s.w);
}

pub fn processEvent(self: *ScrollContainerWidget, e: *Event) void {
    switch (e.evt) {
        .mouse => |me| {
            if (me.action == .press and me.button.touch()) {
                // stop any current scrolling
                if (self.si.velocity.x != 0 or self.si.velocity.y != 0) {
                    // if we were scrolling, then eat the finger press so it
                    // doesn't do anything other than stop the scroll
                    e.handle(@src(), self.data());

                    self.si.velocity.x = 0;
                    self.si.velocity.y = 0;
                }
            }
        },
        else => {},
    }
}

pub fn processScrollDrag(
    self: *ScrollContainerWidget,
    sd: dvui.ScrollDragOptions,
) void {
    const rs = self.data().contentRectScale();
    var scrolly: f32 = 0;
    if (sd.mouse_pt.y <= rs.r.y and // want to scroll up
        sd.screen_rect.y < rs.r.y and // scrolling would show more of child
        self.si.viewport.y > 0) // can scroll up
    {
        scrolly = if (!self.seen_scroll_drag) -200 * dvui.secondsSinceLastFrame() else -5;
    }

    if (sd.mouse_pt.y >= (rs.r.y + rs.r.h) and
        (sd.screen_rect.y + sd.screen_rect.h) > (rs.r.y + rs.r.h) and
        self.si.viewport.y < self.si.scrollMax(.vertical))
    {
        scrolly = if (!self.seen_scroll_drag) 200 * dvui.secondsSinceLastFrame() else 5;
    }

    var scrollx: f32 = 0;
    if (sd.mouse_pt.x <= rs.r.x and // want to scroll left
        sd.screen_rect.x < rs.r.x and // scrolling would show more of child
        self.si.viewport.x > 0) // can scroll left
    {
        scrollx = if (!self.seen_scroll_drag) -200 * dvui.secondsSinceLastFrame() else -5;
    }

    if (sd.mouse_pt.x >= (rs.r.x + rs.r.w) and
        (sd.screen_rect.x + sd.screen_rect.w) > (rs.r.x + rs.r.w) and
        self.si.viewport.x < self.si.scrollMax(.horizontal))
    {
        scrollx = if (!self.seen_scroll_drag) 200 * dvui.secondsSinceLastFrame() else 5;
    }

    if (scrolly != 0 or scrollx != 0) {
        if (scrolly != 0) {
            self.si.scrollByOffset(.vertical, scrolly);
        }
        if (scrollx != 0) {
            self.si.scrollByOffset(.horizontal, scrollx);
        }

        dvui.refresh(null, @src(), self.data().id);

        // if we are scrolling, then we need a motion event next
        // frame so that the child widget can adjust selection
        self.inject_capture_id = sd.capture_id;
    }

    self.seen_scroll_drag = true;
}

pub fn processScrollTo(
    self: *ScrollContainerWidget,
    st: dvui.ScrollToOptions,
) void {
    const rs = self.data().contentRectScale();

    if (self.si.vertical != .none) {
        const ypx = @max(0.0, rs.r.y - st.screen_rect.y);
        if (ypx > 0) {
            self.si.viewport.y = self.si.viewport.y - (ypx / rs.s);
            if (!st.over_scroll) {
                self.si.scrollToOffset(.vertical, self.si.viewport.y);
            }
            dvui.refresh(null, @src(), self.data().id);
        }

        const ypx2 = @max(0.0, (st.screen_rect.y + st.screen_rect.h) - (rs.r.y + rs.r.h));
        if (ypx2 > 0) {
            self.si.viewport.y = self.si.viewport.y + (ypx2 / rs.s);
            if (!st.over_scroll) {
                self.si.scrollToOffset(.vertical, self.si.viewport.y);
            }
            dvui.refresh(null, @src(), self.data().id);
        }
    }

    if (self.si.horizontal != .none) {
        const xpx = @max(0.0, rs.r.x - st.screen_rect.x);
        if (xpx > 0) {
            self.si.viewport.x = self.si.viewport.x - (xpx / rs.s);
            if (!st.over_scroll) {
                self.si.scrollToOffset(.horizontal, self.si.viewport.x);
            }
            dvui.refresh(null, @src(), self.data().id);
        }

        const xpx2 = @max(0.0, (st.screen_rect.x + st.screen_rect.w) - (rs.r.x + rs.r.w));
        if (xpx2 > 0) {
            self.si.viewport.x = self.si.viewport.x + (xpx2 / rs.s);
            if (!st.over_scroll) {
                self.si.scrollToOffset(.horizontal, self.si.viewport.x);
            }
            dvui.refresh(null, @src(), self.data().id);
        }
    }
}

pub fn processMotionScroll(self: *ScrollContainerWidget, motion: dvui.Point.Physical) void {
    const rs = self.data().borderRectScale();

    // We propagate (instead of not handling the motion event) because we have
    // capture.
    //
    // Whether to propagate out to any containing scroll
    // containers. Propagate unless we did the whole scroll
    // in the main direction of movement.
    //
    // This helps prevent spurious propogation from a text
    // entry box where you are trying to scroll vertically
    // but the motion event has a small amount of
    // horizontal.
    var propagate: bool = false;

    if (self.si.vertical != .none) {
        self.si.viewport.y -= motion.y / rs.s;
        self.si.velocity.y = -motion.y / rs.s;
        dvui.refresh(null, @src(), self.data().id);
        if (@abs(motion.y) > @abs(motion.x) and (self.si.viewport.y < 0 or self.si.viewport.y > self.si.scrollMax(.vertical))) {
            propagate = true;
        }
    }
    if (self.si.horizontal != .none) {
        self.si.viewport.x -= motion.x / rs.s;
        self.si.velocity.x = -motion.x / rs.s;
        dvui.refresh(null, @src(), self.data().id);
        if (@abs(motion.x) > @abs(motion.y) and (self.si.viewport.x < 0 or self.si.viewport.x > self.si.scrollMax(.horizontal))) {
            propagate = true;
        }
    }

    if (propagate) {
        if (self.parentScroll) |parent| {
            parent.processMotionScroll(motion);
        }
    }
}

pub fn processEventsAfter(self: *ScrollContainerWidget) void {
    const focus_id = dvui.lastFocusedIdInFrame(self.last_focus);

    const evts = dvui.events();
    for (evts) |*e| {
<<<<<<< HEAD
        if (dvui.captured(self.wd.id) and e.evt == .mouse and e.evt.mouse.action == .release and e.evt.mouse.button.touch()) {
            // release our capture even if this event was already handled, see
            // comment in the .motion handling
            dvui.captureMouse(null, e.num);
            dvui.dragEnd();
            if (!e.handled) e.handle(@src(), self.data());
        }

        if (!dvui.eventMatch(e, .{ .id = self.wd.id, .focus_id = focus_id, .r = self.init_opts.event_rect orelse self.wd.borderRectScale().r }))
=======
        if (!dvui.eventMatch(e, .{ .id = self.data().id, .focus_id = focus_id, .r = self.init_opts.event_rect orelse self.data().borderRectScale().r }))
>>>>>>> 778915fe
            continue;

        switch (e.evt) {
            .mouse => |me| {
                if (me.action == .focus) {
                    e.handle(@src(), self.data());
                    // focus so that we can receive keyboard input
                    dvui.focusWidget(self.data().id, null, e.num);
                } else if (me.action == .wheel_x) {
                    if (self.si.scrollMax(.horizontal) > 0) {
                        if ((me.action.wheel_x < 0 and self.si.viewport.x <= 0) or (me.action.wheel_x > 0 and self.si.viewport.x >= self.si.scrollMax(.horizontal))) {
                            // propagate the scroll event because we are already maxxed out
                        } else {
                            e.handle(@src(), self.data());
                            self.si.scrollByOffset(.horizontal, me.action.wheel_x);
                            dvui.refresh(null, @src(), self.data().id);
                        }
                    }
                } else if (me.action == .wheel_y) {
                    // scroll vertically if we can, otherwise try horizontal
                    // use scrollMax instead of self.si.vertical != .none so
                    // that if we possibly could scroll vertically but there's
                    // not enough content to show the scrollbar, we'll try
                    // horizontal
                    if (self.si.scrollMax(.vertical) > 0) {
                        if ((me.action.wheel_y > 0 and self.si.viewport.y <= 0) or (me.action.wheel_y < 0 and self.si.viewport.y >= self.si.scrollMax(.vertical))) {
                            // try horizontal or propagate the scroll event because we are already maxxed out
                        } else {
                            e.handle(@src(), self.data());
                            self.si.scrollByOffset(.vertical, -me.action.wheel_y);
                            dvui.refresh(null, @src(), self.data().id);
                        }
                    } else if (self.si.scrollMax(.horizontal) > 0) {
                        if ((me.action.wheel_y > 0 and self.si.viewport.x <= 0) or (me.action.wheel_y < 0 and self.si.viewport.x >= self.si.scrollMax(.horizontal))) {
                            // propagate the scroll event because we are already maxxed out
                        } else {
                            e.handle(@src(), self.data());
                            self.si.scrollByOffset(.horizontal, -me.action.wheel_y);
                            dvui.refresh(null, @src(), self.data().id);
                        }
                    }
                } else if (me.action == .press and me.button.touch()) {
                    // don't let this event go through to floating window
                    // which would capture the mouse preventing scrolling
                    e.handle(@src(), self.data());
<<<<<<< HEAD
                    dvui.captureMouse(self.data(), e.num);
                } else if (me.action == .release and dvui.captured(self.wd.id)) {
=======
                    dvui.captureMouse(self.data());
                } else if (me.action == .release and dvui.captured(self.data().id)) {
>>>>>>> 778915fe
                    e.handle(@src(), self.data());
                    dvui.captureMouse(null, e.num);
                    dvui.dragEnd();
                } else if (me.action == .motion and me.button.touch()) {
                    e.handle(@src(), self.data());

                    // Need to capture here because it's common for the touch
                    // down to happen on top of a different widget.  Example is
                    // a touch down on a button, which captures.  Then when the
                    // drag starts the button gives up capture, so we get here,
                    // never having seen the touch down.
                    //
                    // We will give up capture on any touch release even if it
                    // was already handled to deal with:
                    // * finger down/motion/up in same frame in textLayout
                    // * textLayout gives up capture on the motion event
                    // * textLayout processes the finger up
                    // * we capture here on the motion event
                    // * we would never see the finger up (already processed)
                    dvui.captureMouse(self.data(), e.num);

                    self.processMotionScroll(me.action.motion);
                }
            },
            .key => |ke| {
                if (ke.code == .up and (ke.action == .down or ke.action == .repeat)) {
                    e.handle(@src(), self.data());
                    if (self.si.vertical != .none) {
                        self.si.scrollByOffset(.vertical, -10);
                    }
                    dvui.refresh(null, @src(), self.data().id);
                } else if (ke.code == .down and (ke.action == .down or ke.action == .repeat)) {
                    e.handle(@src(), self.data());
                    if (self.si.vertical != .none) {
                        self.si.scrollByOffset(.vertical, 10);
                    }
                    dvui.refresh(null, @src(), self.data().id);
                } else if (ke.code == .left and (ke.action == .down or ke.action == .repeat)) {
                    e.handle(@src(), self.data());
                    if (self.si.horizontal != .none) {
                        self.si.scrollByOffset(.horizontal, -10);
                    }
                    dvui.refresh(null, @src(), self.data().id);
                } else if (ke.code == .right and (ke.action == .down or ke.action == .repeat)) {
                    e.handle(@src(), self.data());
                    if (self.si.horizontal != .none) {
                        self.si.scrollByOffset(.horizontal, 10);
                    }
                    dvui.refresh(null, @src(), self.data().id);
                } else if (ke.code == .page_up and (ke.action == .down or ke.action == .repeat)) {
                    e.handle(@src(), self.data());
                    self.si.scrollPageUp(.vertical);
                    dvui.refresh(null, @src(), self.data().id);
                } else if (ke.code == .page_down and (ke.action == .down or ke.action == .repeat)) {
                    e.handle(@src(), self.data());
                    self.si.scrollPageDown(.vertical);
                    dvui.refresh(null, @src(), self.data().id);
                }
            },
            else => {},
        }
    }
}

pub fn deinit(self: *ScrollContainerWidget) void {
    defer dvui.widgetFree(self);

    // need to reset clip before processEventsAfter, event_rect could be
    // outside clip, and mouse events only match inside the clip
    dvui.clipSet(self.prevClip);

    if (self.init_opts.process_events_after) {
        self.processEventsAfter();
    }

    dvui.dataSet(null, self.data().id, "_fv_id", self.first_visible_id);
    dvui.dataSet(null, self.data().id, "_fv_offset", self.first_visible_offset);
    dvui.dataSet(null, self.data().id, "_finger_down", self.finger_down);

    if (self.inject_capture_id) |ci| {
        // Only do this if the widget that called the scrollDrag still has
        // mouse capture at this point.  Mouse could have moved, called
        // scrollDrag, then released - in that case we don't want to inject a
        // motion event next frame.
        if (dvui.captured(ci)) {
            // inject a mouse motion event into next frame
            dvui.currentWindow().inject_motion_event = true;
        }
    }

    const padded = self.data().options.padSize(self.nextVirtualSize);
    switch (self.si.horizontal) {
        .none => self.data().min_size.w = padded.w,
        .auto => {
            self.data().min_size.w = padded.w;
            if (self.nextVirtualSize.w != self.si.virtual_size.w) {
                self.si.virtual_size.w = self.nextVirtualSize.w;
                dvui.refresh(null, @src(), self.data().id);
            }
        },
        .given => {},
    }

    switch (self.si.vertical) {
        .none => self.data().min_size.h = padded.h,
        .auto => {
            self.data().min_size.h = padded.h;
            if (self.nextVirtualSize.h != self.si.virtual_size.h) {
                self.si.virtual_size.h = self.nextVirtualSize.h;
                dvui.refresh(null, @src(), self.data().id);
            }
        },
        .given => {},
    }

    self.data().minSizeSetAndRefresh();
    self.data().minSizeReportToParent();
    _ = scrollSet(self.parentScroll);
    dvui.parentReset(self.data().id, self.data().parent);
    self.* = undefined;
}

test {
    @import("std").testing.refAllDecls(@This());
}<|MERGE_RESOLUTION|>--- conflicted
+++ resolved
@@ -460,7 +460,6 @@
 
     const evts = dvui.events();
     for (evts) |*e| {
-<<<<<<< HEAD
         if (dvui.captured(self.wd.id) and e.evt == .mouse and e.evt.mouse.action == .release and e.evt.mouse.button.touch()) {
             // release our capture even if this event was already handled, see
             // comment in the .motion handling
@@ -469,10 +468,7 @@
             if (!e.handled) e.handle(@src(), self.data());
         }
 
-        if (!dvui.eventMatch(e, .{ .id = self.wd.id, .focus_id = focus_id, .r = self.init_opts.event_rect orelse self.wd.borderRectScale().r }))
-=======
         if (!dvui.eventMatch(e, .{ .id = self.data().id, .focus_id = focus_id, .r = self.init_opts.event_rect orelse self.data().borderRectScale().r }))
->>>>>>> 778915fe
             continue;
 
         switch (e.evt) {
@@ -518,13 +514,8 @@
                     // don't let this event go through to floating window
                     // which would capture the mouse preventing scrolling
                     e.handle(@src(), self.data());
-<<<<<<< HEAD
                     dvui.captureMouse(self.data(), e.num);
-                } else if (me.action == .release and dvui.captured(self.wd.id)) {
-=======
-                    dvui.captureMouse(self.data());
                 } else if (me.action == .release and dvui.captured(self.data().id)) {
->>>>>>> 778915fe
                     e.handle(@src(), self.data());
                     dvui.captureMouse(null, e.num);
                     dvui.dragEnd();
