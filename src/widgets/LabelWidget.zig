const std = @import("std");
const dvui = @import("../dvui.zig");

const Event = dvui.Event;
const Options = dvui.Options;
const Rect = dvui.Rect;
const Size = dvui.Size;
const WidgetData = dvui.WidgetData;

const LabelWidget = @This();

pub var defaults: Options = .{
    .name = "Label",
    .padding = Rect.all(6),
};

pub const InitOptions = struct {
    align_x: f32 = 0.5,
    align_y: f32 = 0.5,

    pub fn gravityGet(self: InitOptions) Options.Gravity {
        return .{ .x = self.align_x, .y = self.align_y };
    }
};

wd: WidgetData = undefined,
label_str: []const u8,
/// An allocator to free `label_str` on `deinit`
allocator: ?std.mem.Allocator,
init_options: InitOptions,

pub fn init(src: std.builtin.SourceLocation, comptime fmt: []const u8, args: anytype, init_opts: InitOptions, opts: Options) LabelWidget {
    comptime if (!std.unicode.utf8ValidateSlice(fmt)) @compileError("Format strings must be valid utf-8");

    const cw = dvui.currentWindow();
    // Validate utf8 formatting
    const str, const alloc = blk: {
        const str = std.fmt.allocPrint(cw.lifo(), fmt, args) catch |err| {
            const newid = dvui.parentGet().extendId(src, opts.idExtra());
            dvui.logError(@src(), err, "id {x} (highlighted in red) could not print its content", .{newid});
            dvui.currentWindow().debug_widget_id = newid;
            break :blk .{ fmt, null };
        };
        // We need to use `long_term_arena` because otherwise we
        // will not be able to free the memory of the allocPrint
        const utf8 = dvui.toUtf8(cw.arena(), str) catch |err| {
            const newid = dvui.parentGet().extendId(src, opts.idExtra());
            dvui.logError(@src(), err, "id {x} (highlighted in red) could not allocate valid utf8 slice", .{newid});
            dvui.currentWindow().debug_widget_id = newid;
            // We contained invalid utf8, so textSize will fail later
            break :blk .{ str, cw.lifo() };
        };
        if (str.ptr == utf8.ptr) break :blk .{ str, cw.lifo() };
        cw.lifo().free(str);
        dvui.log.debug("LabelWidget format output was invalid utf8 for {s} with '{any}'.", .{ fmt, args });
        break :blk .{ utf8, null };
    };
    return initNoFmtAllocator(src, str, alloc, init_opts, opts);
}

pub fn initNoFmt(src: std.builtin.SourceLocation, label_str: []const u8, init_opts: InitOptions, opts: Options) LabelWidget {
    const arena = dvui.currentWindow().lifo();
    // If the allocation fails, the textSize will be incorrect
    // later because of invalid utf8
    const str = dvui.toUtf8(arena, label_str) catch |err| blk: {
        logAndHighlight(src, opts, err);
        break :blk label_str;
    };
    return initNoFmtAllocator(src, str, if (str.ptr != label_str.ptr) arena else null, init_opts, opts);
}

/// The `allocator` argument will be used to deallocator `label_str` on
/// when `deinit` is called.
///
/// Assumes the label_str is valid utf8
pub fn initNoFmtAllocator(src: std.builtin.SourceLocation, label_str: []const u8, allocator: ?std.mem.Allocator, init_opts: InitOptions, opts: Options) LabelWidget {
    const options = defaults.override(opts);
    var size = options.fontGet().textSize(label_str);
    size = Size.max(size, options.min_size_contentGet());
    return .{
        .wd = .init(src, .{}, options.override(.{ .min_size_content = size })),
        .init_options = init_opts,
        .label_str = label_str,
        .allocator = allocator,
    };
}

fn logAndHighlight(src: std.builtin.SourceLocation, opts: Options, err: anyerror) void {
    const newid = dvui.parentGet().extendId(src, opts.idExtra());
    dvui.currentWindow().debug_widget_id = newid;
    dvui.log.err("{s}:{d} LabelWidget id {x} (highlighted in red) init() got {!}", .{ src.file, src.line, newid, err });
}

pub fn data(self: *LabelWidget) *WidgetData {
    return &self.wd;
}

pub fn install(self: *LabelWidget) void {
    self.wd.register();
    self.wd.borderAndBackground(.{});
}

<<<<<<< HEAD
pub fn draw(self: *LabelWidget) void {
    const rect = dvui.placeIn(self.wd.contentRect(), self.wd.options.min_size_contentGet(), .none, self.wd.options.gravityGet());
=======
pub fn draw(self: *LabelWidget) !void {
    const label_gravity = self.init_options.gravityGet();
    const rect = dvui.placeIn(self.wd.contentRect(), self.wd.options.min_size_contentGet(), .none, label_gravity);
>>>>>>> 8843d778
    var rs = self.wd.parent.screenRectScale(rect);
    const oldclip = dvui.clip(rs.r);
    var iter = std.mem.splitScalar(u8, self.label_str, '\n');
    var line_height_adj: f32 = undefined;
    var first: bool = true;
    while (iter.next()) |line| {
        if (first) {
            line_height_adj = self.wd.options.fontGet().textHeight() * (self.wd.options.fontGet().line_height_factor - 1.0);
            first = false;
        } else {
            rs.r.y += rs.s * line_height_adj;
        }

        const tsize = self.wd.options.fontGet().textSize(line);

        // this is only about horizontal direction
        const lineRect = dvui.placeIn(self.wd.contentRect(), tsize, .none, label_gravity);
        const liners = self.wd.parent.screenRectScale(lineRect);

        rs.r.x = liners.r.x;
        dvui.renderText(.{
            .font = self.wd.options.fontGet(),
            .text = line,
            .rs = rs,
            .color = self.wd.options.color(.text),
            .debug = self.wd.options.debugGet(),
        }) catch |err| {
            dvui.logError(@src(), err, "Failed to render text: {s}", .{line});
        };
        rs.r.y += rs.s * tsize.h;
    }
    dvui.clipSet(oldclip);
}

pub fn matchEvent(self: *LabelWidget, e: *Event) bool {
    return dvui.eventMatchSimple(e, self.data());
}

pub fn processEvents(self: *LabelWidget) void {
    const evts = dvui.events();
    for (evts) |*e| {
        if (!self.matchEvent(e))
            continue;

        self.processEvent(e, false);
    }
}

pub fn processEvent(self: *LabelWidget, e: *Event, bubbling: bool) void {
    _ = bubbling;

    if (e.bubbleable()) {
        self.wd.parent.processEvent(e, true);
    }
}

pub fn deinit(self: *LabelWidget) void {
    defer dvui.widgetFree(self);
    if (self.allocator) |alloc| alloc.free(self.label_str);
    self.wd.minSizeSetAndRefresh();
    self.wd.minSizeReportToParent();
    self.* = undefined;
}

test {
    @import("std").testing.refAllDecls(@This());
}<|MERGE_RESOLUTION|>--- conflicted
+++ resolved
@@ -100,14 +100,9 @@
     self.wd.borderAndBackground(.{});
 }
 
-<<<<<<< HEAD
 pub fn draw(self: *LabelWidget) void {
-    const rect = dvui.placeIn(self.wd.contentRect(), self.wd.options.min_size_contentGet(), .none, self.wd.options.gravityGet());
-=======
-pub fn draw(self: *LabelWidget) !void {
     const label_gravity = self.init_options.gravityGet();
     const rect = dvui.placeIn(self.wd.contentRect(), self.wd.options.min_size_contentGet(), .none, label_gravity);
->>>>>>> 8843d778
     var rs = self.wd.parent.screenRectScale(rect);
     const oldclip = dvui.clip(rs.r);
     var iter = std.mem.splitScalar(u8, self.label_str, '\n');
