//! [DVUI](https://david-vanderson.github.io/) is a general purpose Zig GUI toolkit.
//!
//! ![<Examples-demo.png>](Examples-demo.png)
//!
//! `dvui` module contains all the top level declarations provide all declarations required by client code. - i.e. `const dvui = @import("dvui");` is the only required import.
//!
//! Most UI element are expected to be created via high level function like `dvui.button`, which instantiate the corresponding lower level `dvui.ButtonWidget` for you.
//!
//! Custom widget can be done for simple cases my combining different high level function. For more advance usages, the user is expected to copy-paste the content of the high level functions as a starting point to combine the widgets on the lower level. More informations is available in the [project's readme](https://github.com/david-vanderson/dvui/blob/main/README.md).
//!
//! A complete list of available widgets can be found under `dvui.widgets`.
//!
//! ## Backends
//! - [SDL](#dvui.backends.sdl)
//! - [Web](#dvui.backends.web)
//! - [rayLib](#dvui.backends.raylib)
//! - [Dx11](#dvui.backends.dx11)
//! - [Testing](#dvui.backends.testing)
//!
const builtin = @import("builtin");
const std = @import("std");
pub const backend = @import("backend");
const tvg = @import("svg2tvg");

pub const math = std.math;
pub const fnv = std.hash.Fnv1a_64;

pub const App = @import("App.zig");
pub const Backend = @import("Backend.zig");
pub const Window = @import("Window.zig");
pub const Examples = @import("Examples.zig");

pub const Color = @import("Color.zig");
pub const Event = @import("Event.zig");
pub const Font = @import("Font.zig");
pub const Options = @import("Options.zig");
pub const Point = @import("Point.zig").Point;
pub const Rect = @import("Rect.zig").Rect;
pub const RectScale = @import("RectScale.zig");
pub const ScrollInfo = @import("ScrollInfo.zig");
pub const Size = @import("Size.zig").Size;
pub const Theme = @import("Theme.zig");
pub const Vertex = @import("Vertex.zig");
pub const Widget = @import("Widget.zig");
pub const WidgetData = @import("WidgetData.zig");

pub const entypo = @import("icons/entypo.zig");

// Note : Import widgets this way (i.e. importing them via `src/import_widgets.zig`
// so they are nicely referenced in docs.
// Having `pub const widgets = ` allow to refer the page with `dvui.widgets` in doccoment
pub const widgets = @import("import_widgets.zig");
pub const AnimateWidget = widgets.AnimateWidget;
pub const BoxWidget = widgets.BoxWidget;
pub const CacheWidget = widgets.CacheWidget;
pub const ColorPickerWidget = widgets.ColorPickerWidget;
pub const FlexBoxWidget = widgets.FlexBoxWidget;
pub const ReorderWidget = widgets.ReorderWidget;
pub const Reorderable = ReorderWidget.Reorderable;
pub const ButtonWidget = widgets.ButtonWidget;
pub const ContextWidget = widgets.ContextWidget;
pub const DropdownWidget = widgets.DropdownWidget;
pub const FloatingWindowWidget = widgets.FloatingWindowWidget;
pub const FloatingWidget = widgets.FloatingWidget;
pub const FloatingTooltipWidget = widgets.FloatingTooltipWidget;
pub const FloatingMenuWidget = widgets.FloatingMenuWidget;
pub const IconWidget = widgets.IconWidget;
pub const LabelWidget = widgets.LabelWidget;
pub const MenuWidget = widgets.MenuWidget;
pub const MenuItemWidget = widgets.MenuItemWidget;
pub const OverlayWidget = widgets.OverlayWidget;
pub const PanedWidget = widgets.PanedWidget;
pub const PlotWidget = widgets.PlotWidget;
pub const ScaleWidget = widgets.ScaleWidget;
pub const ScrollAreaWidget = widgets.ScrollAreaWidget;
pub const ScrollBarWidget = widgets.ScrollBarWidget;
pub const ScrollContainerWidget = widgets.ScrollContainerWidget;
pub const SuggestionWidget = widgets.SuggestionWidget;
pub const TabsWidget = widgets.TabsWidget;
pub const TextEntryWidget = widgets.TextEntryWidget;
pub const TextLayoutWidget = widgets.TextLayoutWidget;
pub const VirtualParentWidget = widgets.VirtualParentWidget;
pub const GridWidget = widgets.GridWidget;
const se = @import("structEntry.zig");
pub const structEntry = se.structEntry;
pub const structEntryEx = se.structEntryEx;
pub const structEntryAlloc = se.structEntryAlloc;
pub const structEntryExAlloc = se.structEntryExAlloc;
pub const StructFieldOptions = se.StructFieldOptions;

pub const enums = @import("enums.zig");
pub const easing = @import("easing.zig");
pub const testing = @import("testing.zig");
pub const ShrinkingArenaAllocator = @import("shrinking_arena_allocator.zig");
pub const TrackingAutoHashMap = @import("tracking_hash_map.zig").TrackingAutoHashMap;

pub const wasm = (builtin.target.cpu.arch == .wasm32 or builtin.target.cpu.arch == .wasm64);
pub const useFreeType = !wasm;

/// Used as a default maximum in various places:
/// * Options.max_size_content
/// * Font.textSizeEx max_width
///
/// This is a compromise between desires:
/// * gives a decent range
/// * is a normal number (not nan/inf) that works in normal math
/// * can still have some extra added to it (like padding)
/// * float precision in this range (0.125) is small enough so integer stuff still works
///
/// If positions/sizes are getting into this range, then likely something is going wrong.
pub const max_float_safe: f32 = 1_000_000; // 1000000 and 1e6 for searchability

pub const c = @cImport({
    // musl fails to compile saying missing "bits/setjmp.h", and nobody should
    // be using setjmp anyway
    @cDefine("_SETJMP_H", "1");

    if (useFreeType) {
        @cInclude("freetype/ftadvanc.h");
        @cInclude("freetype/ftbbox.h");
        @cInclude("freetype/ftbitmap.h");
        @cInclude("freetype/ftcolor.h");
        @cInclude("freetype/ftlcdfil.h");
        @cInclude("freetype/ftsizes.h");
        @cInclude("freetype/ftstroke.h");
        @cInclude("freetype/fttrigon.h");
    } else {
        @cInclude("stb_truetype.h");
    }

    if (wasm) {
        @cDefine("STBI_NO_STDIO", "1");
        @cDefine("STBI_NO_STDLIB", "1");
        @cDefine("STBIW_NO_STDLIB", "1");
    }
    @cInclude("stb_image.h");
    @cInclude("stb_image_write.h");

    if (!wasm) {
        @cInclude("tinyfiledialogs.h");
    }
});

pub var ft2lib: if (useFreeType) c.FT_Library else void = undefined;

pub const Error = std.mem.Allocator.Error || StbImageError || TvgError || FontError;
pub const TvgError = error{tvgError};
pub const StbImageError = error{stbImageError};
pub const FontError = error{fontError};

pub const log = std.log.scoped(.dvui);
const dvui = @This();

pub const WidgetId = enum(u64) {
    zero = 0,
    _,

    pub fn asU64(self: WidgetId) u64 {
        return @intCast(@intFromEnum(self));
    }

    pub fn asUsize(self: WidgetId) usize {
        // usize might be u32 (like on wasm32)
        return @truncate(@intFromEnum(self));
    }

    pub fn format(self: *const WidgetId, comptime fmt: []const u8, _: std.fmt.FormatOptions, writer: anytype) !void {
        try std.fmt.format(writer, "{" ++ fmt ++ "}", .{self.asU64()});
    }
};

/// Current `Window` (i.e. the one that widgets will be added to).
/// Managed by `Window.begin` / `Window.end`
pub var current_window: ?*Window = null;

/// Get the current `dvui.Window` which corresponds to the OS window we are
/// currently adding widgets to.
///
/// Only valid between `Window.begin`and `Window.end`.
pub fn currentWindow() *Window {
    return current_window orelse unreachable;
}

/// Allocates space for a widget to the alloc stack, or the arena
/// if the stack overflows.
///
/// Only valid between `Window.begin`and `Window.end`.
pub fn widgetAlloc(comptime T: type) *T {
    const cw = currentWindow();
    const alloc = cw._widget_stack.allocator();
    const ptr = alloc.create(T) catch {
        log.debug("Widget stack overflowed, falling back to long term arena allocator", .{});
        return cw.arena().create(T) catch @panic("OOM");
    };
    // std.debug.print("PUSH {*} ({d}) {x}\n", .{ ptr, @alignOf(@TypeOf(ptr)), cw._widget_stack.end_index });
    cw.peak_widget_stack = @max(cw.peak_widget_stack, cw._widget_stack.end_index);
    return ptr;
}

/// Pops a widget off the alloc stack, if it was allocated there.
///
/// This should always be called in `deinit` to ensure the widget
/// is popped.
///
/// Only valid between `Window.begin`and `Window.end`.
pub fn widgetFree(ptr: anytype) void {
    const ws = &currentWindow()._widget_stack;
    if (!ws.ownsSlice(std.mem.asBytes(ptr))) return;

    comptime std.debug.assert(@alignOf(@TypeOf(ptr)) <= 8);
    const size = @sizeOf(std.meta.Child(@TypeOf(ptr)));
    const ptr_end_with_alignment = std.mem.alignForwardLog2(@intFromPtr(ptr) + size, 8);

    // If we are more than 8 bytes away, we where not the final allocation
    // This account for alignment of items above in the stack
    if (ptr_end_with_alignment < @intFromPtr(ws.buffer.ptr) + ws.end_index) {
        // log.debug("{*} was not at the top of the stack! Did you forget to call deinit or widgetFree somewhere?", .{ptr});
        return;
    }

    // Set the end_index directly as `destroy` wouldn't account for alignment of other allcations
    ws.end_index = @intFromPtr(ptr) - @intFromPtr(ws.buffer.ptr);

    // std.debug.print("POP {x} {*}\n", .{ ws.end_index, ptr });
}

pub fn logError(src: std.builtin.SourceLocation, err: anyerror, comptime fmt: []const u8, args: anytype) void {
    // There is no nice way to combine a comptime tuple and a runtime tuple
    const combined_args = switch (std.meta.fields(@TypeOf(args)).len) {
        0 => .{ src.file, src.line, src.column, src.fn_name, @errorName(err) },
        1 => .{ src.file, src.line, src.column, src.fn_name, @errorName(err), args[0] },
        2 => .{ src.file, src.line, src.column, src.fn_name, @errorName(err), args[0], args[1] },
        3 => .{ src.file, src.line, src.column, src.fn_name, @errorName(err), args[0], args[1], args[2] },
        4 => .{ src.file, src.line, src.column, src.fn_name, @errorName(err), args[0], args[1], args[2], args[3] },
        5 => .{ src.file, src.line, src.column, src.fn_name, @errorName(err), args[0], args[1], args[2], args[3], args[4] },
        else => @compileError("Too many arguments"),
    };
    log.err("{s}:{d}:{d}: {s} got {s}: " ++ fmt, combined_args);
}

/// Get a pointer to the active theme.
///
/// Only valid between `Window.begin`and `Window.end`.
pub fn themeGet() *Theme {
    return &currentWindow().theme;
}

/// Set the active theme (copies into internal storage).
///
/// Only valid between `Window.begin`and `Window.end`.
pub fn themeSet(theme: *const Theme) void {
    currentWindow().theme = theme.*;
}

/// Toggle showing the debug window (run during `Window.end`).
///
/// Only valid between `Window.begin`and `Window.end`.
pub fn toggleDebugWindow() void {
    var cw = currentWindow();
    cw.debug_window_show = !cw.debug_window_show;
}

pub const TagData = struct {
    id: WidgetId,
    rect: Rect.Physical,
    visible: bool,
};

pub fn tag(name: []const u8, data: TagData) void {
    var cw = currentWindow();

    if (cw.tags.map.getPtr(name)) |old_data| {
        if (old_data.used) {
            dvui.log.err("duplicate tag name \"{s}\" id {x} (highlighted in red); you may need to pass .{{.id_extra=<loop index>}} as widget options (see https://github.com/david-vanderson/dvui/blob/master/readme-implementation.md#widget-ids )\n", .{ name, data.id });
            cw.debug_widget_id = data.id;
        }

        old_data.*.inner = data;
        old_data.used = true;
        return;
    }

    //std.debug.print("tag dupe {s}\n", .{name});
    const name_copy = cw.gpa.dupe(u8, name) catch |err| {
        dvui.log.err("tag() got {!} for name {s}\n", .{ err, name });
        return;
    };

    cw.tags.put(cw.gpa, name_copy, data) catch |err| {
        dvui.log.err("tag() \"{s}\" got {!} for id {x}\n", .{ name, err, data.id });
        cw.gpa.free(name_copy);
    };
}

pub fn tagGet(name: []const u8) ?TagData {
    return currentWindow().tags.get(name);
}

/// Help left-align widgets by adding horizontal spacers.
///
/// Only valid between `Window.begin`and `Window.end`.
pub const Alignment = struct {
    id: WidgetId = undefined,
    scale: f32 = undefined,
    max: ?f32 = undefined,
    next: f32 = undefined,

    pub fn init() Alignment {
        const wd = dvui.parentGet().data();
        return .{
            .id = wd.id,
            .scale = wd.rectScale().s,
            .max = dvui.dataGet(null, wd.id, "_max_align", f32),
            .next = -1_000_000,
        };
    }

    /// Add spacer with margin.x so they all end at the same edge.
    pub fn spacer(self: *Alignment, src: std.builtin.SourceLocation, id_extra: usize) void {
        const uniqueId = dvui.parentGet().extendId(src, id_extra);
        var wd = dvui.spacer(src, .{}, .{ .margin = self.margin(uniqueId), .id_extra = id_extra });
        self.record(uniqueId, &wd);
    }

    /// Get the margin needed to align this id's left edge.
    pub fn margin(self: *Alignment, id: WidgetId) Rect {
        if (self.max) |m| {
            if (dvui.dataGet(null, id, "_align", f32)) |a| {
                return .{ .x = @max(0, (m - a) / self.scale) };
            }
        }

        return .{};
    }

    /// Record where this widget ended up so we can align it next frame.
    pub fn record(self: *Alignment, id: WidgetId, wd: *WidgetData) void {
        const x = wd.rectScale().r.x;
        dvui.dataSet(null, id, "_align", x);
        self.next = @max(self.next, x);
    }

    pub fn deinit(self: *Alignment) void {
        dvui.dataSet(null, self.id, "_max_align", self.next);
        if (self.max) |m| {
            if (self.next != m) {
                // something changed
                refresh(null, @src(), self.id);
            }
        }
        self.* = undefined;
    }
};

/// Controls how `placeOnScreen` will move start to avoid spawner.
pub const PlaceOnScreenAvoid = enum {
    /// Don't avoid spawner
    none,
    /// Move to right of spawner, or jump to left
    horizontal,
    /// Move to bottom of spawner, or jump to top
    vertical,
};

/// Adjust start rect based on screen and spawner (like a context menu).
///
/// When adding a floating widget or window, often we want to guarantee that it
/// is visible.  Additionally, if start is logically connected to a spawning
/// rect (like a context menu spawning a submenu), then jump to the opposite
/// side if needed.
pub fn placeOnScreen(screen: Rect.Natural, spawner: Rect.Natural, avoid: PlaceOnScreenAvoid, start: Rect.Natural) Rect.Natural {
    var r = start;

    // first move to avoid spawner
    if (!r.intersect(spawner).empty()) {
        switch (avoid) {
            .none => {},
            .horizontal => r.x = spawner.x + spawner.w,
            .vertical => r.y = spawner.y + spawner.h,
        }
    }

    // fix up if we ran off right side of screen
    switch (avoid) {
        .none, .vertical => {
            // if off right, move
            if ((r.x + r.w) > (screen.x + screen.w)) {
                r.x = (screen.x + screen.w) - r.w;
            }

            // if off left, move
            if (r.x < screen.x) {
                r.x = screen.x;
            }

            // if off right, shrink to fit (but not to zero)
            // - if we went to zero, then a window could get into a state where you can
            // no longer see it or interact with it (like if you resize the OS window
            // to zero size and back)
            if ((r.x + r.w) > (screen.x + screen.w)) {
                r.w = @max(24, (screen.x + screen.w) - r.x);
            }
        },
        .horizontal => {
            // if off right, is there more room on left
            if ((r.x + r.w) > (screen.x + screen.w)) {
                if ((spawner.x - screen.x) > (screen.x + screen.w - (spawner.x + spawner.w))) {
                    // more room on left, switch
                    r.x = spawner.x - r.w;

                    if (r.x < screen.x) {
                        // off left, shrink
                        r.x = screen.x;
                        r.w = spawner.x - screen.x;
                    }
                } else {
                    // more room on left, shrink
                    r.w = @max(24, (screen.x + screen.w) - r.x);
                }
            }
        },
    }

    // fix up if we ran off bottom of screen
    switch (avoid) {
        .none, .horizontal => {
            // if off bottom, first try moving
            if ((r.y + r.h) > (screen.y + screen.h)) {
                r.y = (screen.y + screen.h) - r.h;
            }

            // if off top, move
            if (r.y < screen.y) {
                r.y = screen.y;
            }

            // if still off bottom, shrink to fit (but not to zero)
            if ((r.y + r.h) > (screen.y + screen.h)) {
                r.h = @max(24, (screen.y + screen.h) - r.y);
            }
        },
        .vertical => {
            // if off bottom, is there more room on top?
            if ((r.y + r.h) > (screen.y + screen.h)) {
                if ((spawner.y - screen.y) > (screen.y + screen.h - (spawner.y + spawner.h))) {
                    // more room on top, switch
                    r.y = spawner.y - r.h;

                    if (r.y < screen.y) {
                        // off top, shrink
                        r.y = screen.y;
                        r.h = spawner.y - screen.y;
                    }
                } else {
                    // more room on bottom, shrink
                    r.h = @max(24, (screen.y + screen.h) - r.y);
                }
            }
        },
    }

    return r;
}

/// Nanosecond timestamp for this frame.
///
/// Updated during `Window.begin`.  Will not go backwards.
///
/// Only valid between `Window.begin`and `Window.end`.
pub fn frameTimeNS() i128 {
    return currentWindow().frame_time_ns;
}

/// The bytes of a truetype font file and whether to free it.
pub const FontBytesEntry = struct {
    ttf_bytes: []const u8,

    /// If not null, this will be used to free ttf_bytes.
    allocator: ?std.mem.Allocator,
};

/// Add font to be referenced later by name.
///
/// ttf_bytes are the bytes of the ttf file
///
/// If ttf_bytes_allocator is not null, it will be used to free ttf_bytes in
/// `Window.deinit`.
///
/// Only valid between `Window.begin`and `Window.end`.
pub fn addFont(name: []const u8, ttf_bytes: []const u8, ttf_bytes_allocator: ?std.mem.Allocator) (std.mem.Allocator.Error || FontError)!void {
    var cw = currentWindow();

    // Test if we can successfully open this font
    _ = try fontCacheInit(ttf_bytes, .{ .name = name, .size = 14 });
    try cw.font_bytes.put(name, FontBytesEntry{ .ttf_bytes = ttf_bytes, .allocator = ttf_bytes_allocator });
}

const GlyphInfo = struct {
    advance: f32, // horizontal distance to move the pen
    leftBearing: f32, // horizontal distance from pen to bounding box left edge
    topBearing: f32, // vertical distance from font ascent to bounding box top edge
    w: f32, // width of bounding box
    h: f32, // height of bounding box
    uv: @Vector(2, f32),
};

pub const FontCacheEntry = struct {
    face: if (useFreeType) c.FT_Face else c.stbtt_fontinfo,
    scaleFactor: f32,
    height: f32,
    ascent: f32,
    glyph_info: std.AutoHashMap(u32, GlyphInfo),
    texture_atlas_cache: ?Texture = null,

    pub fn deinit(self: *FontCacheEntry, win: *Window) void {
        if (useFreeType) {
            _ = c.FT_Done_Face(self.face);
        }
        if (self.texture_atlas_cache) |tex| win.backend.textureDestroy(tex);
        self.* = undefined;
    }

    pub const OpenFlags = packed struct(c_int) {
        memory: bool = false,
        stream: bool = false,
        path: bool = false,
        driver: bool = false,
        params: bool = false,
        _padding: u27 = 0,
    };

    pub const LoadFlags = packed struct(c_int) {
        no_scale: bool = false,
        no_hinting: bool = false,
        render: bool = false,
        no_bitmap: bool = false,
        vertical_layout: bool = false,
        force_autohint: bool = false,
        crop_bitmap: bool = false,
        pedantic: bool = false,
        ignore_global_advance_with: bool = false,
        no_recurse: bool = false,
        ignore_transform: bool = false,
        monochrome: bool = false,
        linear_design: bool = false,
        no_autohint: bool = false,
        _padding: u1 = 0,
        target_normal: bool = false,
        target_light: bool = false,
        target_mono: bool = false,
        target_lcd: bool = false,
        target_lcd_v: bool = false,
        color: bool = false,
        compute_metrics: bool = false,
        bitmap_metrics_only: bool = false,
        _padding0: u9 = 0,
    };

    pub fn intToError(err: c_int) !void {
        return switch (err) {
            c.FT_Err_Ok => {},
            c.FT_Err_Cannot_Open_Resource => error.CannotOpenResource,
            c.FT_Err_Unknown_File_Format => error.UnknownFileFormat,
            c.FT_Err_Invalid_File_Format => error.InvalidFileFormat,
            c.FT_Err_Invalid_Version => error.InvalidVersion,
            c.FT_Err_Lower_Module_Version => error.LowerModuleVersion,
            c.FT_Err_Invalid_Argument => error.InvalidArgument,
            c.FT_Err_Unimplemented_Feature => error.UnimplementedFeature,
            c.FT_Err_Invalid_Table => error.InvalidTable,
            c.FT_Err_Invalid_Offset => error.InvalidOffset,
            c.FT_Err_Array_Too_Large => error.ArrayTooLarge,
            c.FT_Err_Missing_Module => error.MissingModule,
            c.FT_Err_Missing_Property => error.MissingProperty,
            c.FT_Err_Invalid_Glyph_Index => error.InvalidGlyphIndex,
            c.FT_Err_Invalid_Character_Code => error.InvalidCharacterCode,
            c.FT_Err_Invalid_Glyph_Format => error.InvalidGlyphFormat,
            c.FT_Err_Cannot_Render_Glyph => error.CannotRenderGlyph,
            c.FT_Err_Invalid_Outline => error.InvalidOutline,
            c.FT_Err_Invalid_Composite => error.InvalidComposite,
            c.FT_Err_Too_Many_Hints => error.TooManyHints,
            c.FT_Err_Invalid_Pixel_Size => error.InvalidPixelSize,
            c.FT_Err_Invalid_Handle => error.InvalidHandle,
            c.FT_Err_Invalid_Library_Handle => error.InvalidLibraryHandle,
            c.FT_Err_Invalid_Driver_Handle => error.InvalidDriverHandle,
            c.FT_Err_Invalid_Face_Handle => error.InvalidFaceHandle,
            c.FT_Err_Invalid_Size_Handle => error.InvalidSizeHandle,
            c.FT_Err_Invalid_Slot_Handle => error.InvalidSlotHandle,
            c.FT_Err_Invalid_CharMap_Handle => error.InvalidCharMapHandle,
            c.FT_Err_Invalid_Cache_Handle => error.InvalidCacheHandle,
            c.FT_Err_Invalid_Stream_Handle => error.InvalidStreamHandle,
            c.FT_Err_Too_Many_Drivers => error.TooManyDrivers,
            c.FT_Err_Too_Many_Extensions => error.TooManyExtensions,
            c.FT_Err_Out_Of_Memory => error.OutOfMemory,
            c.FT_Err_Unlisted_Object => error.UnlistedObject,
            c.FT_Err_Cannot_Open_Stream => error.CannotOpenStream,
            c.FT_Err_Invalid_Stream_Seek => error.InvalidStreamSeek,
            c.FT_Err_Invalid_Stream_Skip => error.InvalidStreamSkip,
            c.FT_Err_Invalid_Stream_Read => error.InvalidStreamRead,
            c.FT_Err_Invalid_Stream_Operation => error.InvalidStreamOperation,
            c.FT_Err_Invalid_Frame_Operation => error.InvalidFrameOperation,
            c.FT_Err_Nested_Frame_Access => error.NestedFrameAccess,
            c.FT_Err_Invalid_Frame_Read => error.InvalidFrameRead,
            c.FT_Err_Raster_Uninitialized => error.RasterUninitialized,
            c.FT_Err_Raster_Corrupted => error.RasterCorrupted,
            c.FT_Err_Raster_Overflow => error.RasterOverflow,
            c.FT_Err_Raster_Negative_Height => error.RasterNegativeHeight,
            c.FT_Err_Too_Many_Caches => error.TooManyCaches,
            c.FT_Err_Invalid_Opcode => error.InvalidOpcode,
            c.FT_Err_Too_Few_Arguments => error.TooFewArguments,
            c.FT_Err_Stack_Overflow => error.StackOverflow,
            c.FT_Err_Code_Overflow => error.CodeOverflow,
            c.FT_Err_Bad_Argument => error.BadArgument,
            c.FT_Err_Divide_By_Zero => error.DivideByZero,
            c.FT_Err_Invalid_Reference => error.InvalidReference,
            c.FT_Err_Debug_OpCode => error.DebugOpCode,
            c.FT_Err_ENDF_In_Exec_Stream => error.ENDFInExecStream,
            c.FT_Err_Nested_DEFS => error.NestedDEFS,
            c.FT_Err_Invalid_CodeRange => error.InvalidCodeRange,
            c.FT_Err_Execution_Too_Long => error.ExecutionTooLong,
            c.FT_Err_Too_Many_Function_Defs => error.TooManyFunctionDefs,
            c.FT_Err_Too_Many_Instruction_Defs => error.TooManyInstructionDefs,
            c.FT_Err_Table_Missing => error.TableMissing,
            c.FT_Err_Horiz_Header_Missing => error.HorizHeaderMissing,
            c.FT_Err_Locations_Missing => error.LocationsMissing,
            c.FT_Err_Name_Table_Missing => error.NameTableMissing,
            c.FT_Err_CMap_Table_Missing => error.CMapTableMissing,
            c.FT_Err_Hmtx_Table_Missing => error.HmtxTableMissing,
            c.FT_Err_Post_Table_Missing => error.PostTableMissing,
            c.FT_Err_Invalid_Horiz_Metrics => error.InvalidHorizMetrics,
            c.FT_Err_Invalid_CharMap_Format => error.InvalidCharMapFormat,
            c.FT_Err_Invalid_PPem => error.InvalidPPem,
            c.FT_Err_Invalid_Vert_Metrics => error.InvalidVertMetrics,
            c.FT_Err_Could_Not_Find_Context => error.CouldNotFindContext,
            c.FT_Err_Invalid_Post_Table_Format => error.InvalidPostTableFormat,
            c.FT_Err_Invalid_Post_Table => error.InvalidPostTable,
            c.FT_Err_Syntax_Error => error.Syntax,
            c.FT_Err_Stack_Underflow => error.StackUnderflow,
            c.FT_Err_Ignore => error.Ignore,
            c.FT_Err_No_Unicode_Glyph_Name => error.NoUnicodeGlyphName,
            c.FT_Err_Missing_Startfont_Field => error.MissingStartfontField,
            c.FT_Err_Missing_Font_Field => error.MissingFontField,
            c.FT_Err_Missing_Size_Field => error.MissingSizeField,
            c.FT_Err_Missing_Fontboundingbox_Field => error.MissingFontboundingboxField,
            c.FT_Err_Missing_Chars_Field => error.MissingCharsField,
            c.FT_Err_Missing_Startchar_Field => error.MissingStartcharField,
            c.FT_Err_Missing_Encoding_Field => error.MissingEncodingField,
            c.FT_Err_Missing_Bbx_Field => error.MissingBbxField,
            c.FT_Err_Bbx_Too_Big => error.BbxTooBig,
            c.FT_Err_Corrupted_Font_Header => error.CorruptedFontHeader,
            c.FT_Err_Corrupted_Font_Glyphs => error.CorruptedFontGlyphs,
            else => unreachable,
        };
    }

    pub fn invalidateTextureAtlas(self: *FontCacheEntry) void {
        if (self.texture_atlas_cache) |tex| {
            dvui.textureDestroyLater(tex);
        }
        self.texture_atlas_cache = null;
    }

    /// This needs to be called before rendering of glyphs as the uv coordinates
    /// of the glyphs will not be correct if the atlas needs to be generated.
    pub fn getTextureAtlas(fce: *FontCacheEntry) Backend.TextureError!Texture {
        if (fce.texture_atlas_cache) |tex| return tex;

        // number of extra pixels to add on each side of each glyph
        const pad = 1;

        const row_glyphs = @as(u32, @intFromFloat(@ceil(@sqrt(@as(f32, @floatFromInt(fce.glyph_info.count()))))));

        var size = Size{};
        {
            var it = fce.glyph_info.valueIterator();
            var i: u32 = 0;
            var rowlen: f32 = 0;
            while (it.next()) |gi| {
                if (i % row_glyphs == 0) {
                    size.w = @max(size.w, rowlen);
                    size.h += fce.height + 2 * pad;
                    rowlen = 0;
                }

                rowlen += gi.w + 2 * pad;

                i += 1;
            } else {
                size.w = @max(size.w, rowlen);
            }

            size = size.ceil();
        }

        // also add an extra padding around whole texture
        size.w += 2 * pad;
        size.h += 2 * pad;

        const cw = currentWindow();

        var pixels = try cw.lifo().alloc(u8, @as(usize, @intFromFloat(size.w * size.h)) * 4);
        defer cw.lifo().free(pixels);
        // set all pixels to zero alpha
        @memset(pixels, 0);

        //const num_glyphs = fce.glyph_info.count();
        //std.debug.print("font size {d} regen glyph atlas num {d} max size {}\n", .{ sized_font.size, num_glyphs, size });

        var x: i32 = pad;
        var y: i32 = pad;
        var it = fce.glyph_info.iterator();
        var i: u32 = 0;
        while (it.next()) |e| {
            var gi = e.value_ptr;
            gi.uv[0] = @as(f32, @floatFromInt(x + pad)) / size.w;
            gi.uv[1] = @as(f32, @floatFromInt(y + pad)) / size.h;

            const codepoint = @as(u32, @intCast(e.key_ptr.*));

            if (useFreeType) blk: {
                FontCacheEntry.intToError(c.FT_Load_Char(fce.face, codepoint, @as(i32, @bitCast(FontCacheEntry.LoadFlags{ .render = true })))) catch |err| {
                    log.warn("renderText: freetype error {!} trying to FT_Load_Char codepoint {d}", .{ err, codepoint });
                    break :blk; // will skip the failing glyph
                };

                // https://freetype.org/freetype2/docs/tutorial/step1.html#section-6
                if (fce.face.*.glyph.*.format != c.FT_GLYPH_FORMAT_BITMAP) {
                    FontCacheEntry.intToError(c.FT_Render_Glyph(fce.face.*.glyph, c.FT_RENDER_MODE_NORMAL)) catch |err| {
                        log.warn("renderText freetype error {!} trying to FT_Render_Glyph codepoint {d}", .{ err, codepoint });
                        break :blk; // will skip the failing glyph
                    };
                }

                const bitmap = fce.face.*.glyph.*.bitmap;
                var row: i32 = 0;
                while (row < bitmap.rows) : (row += 1) {
                    var col: i32 = 0;
                    while (col < bitmap.width) : (col += 1) {
                        const src = bitmap.buffer[@as(usize, @intCast(row * bitmap.pitch + col))];

                        // because of the extra edge, offset by 1 row and 1 col
                        const di = @as(usize, @intCast((y + row + pad) * @as(i32, @intFromFloat(size.w)) * 4 + (x + col + pad) * 4));

                        // premultiplied white
                        pixels[di + 0] = src;
                        pixels[di + 1] = src;
                        pixels[di + 2] = src;
                        pixels[di + 3] = src;
                    }
                }
            } else {
                const out_w: u32 = @intFromFloat(gi.w);
                const out_h: u32 = @intFromFloat(gi.h);

                // single channel
                const bitmap = try cw.lifo().alloc(u8, @as(usize, out_w * out_h));
                defer cw.lifo().free(bitmap);

                //log.debug("makecodepointBitmap size x {d} y {d} w {d} h {d} out w {d} h {d}", .{ x, y, size.w, size.h, out_w, out_h });

                c.stbtt_MakeCodepointBitmapSubpixel(&fce.face, bitmap.ptr, @as(c_int, @intCast(out_w)), @as(c_int, @intCast(out_h)), @as(c_int, @intCast(out_w)), fce.scaleFactor, fce.scaleFactor, 0.0, 0.0, @as(c_int, @intCast(codepoint)));

                const stride = @as(usize, @intFromFloat(size.w)) * 4;
                const di = @as(usize, @intCast(y)) * stride + @as(usize, @intCast(x * 4));
                for (0..out_h) |row| {
                    for (0..out_w) |col| {
                        const src = bitmap[row * out_w + col];
                        const dest = di + (row + pad) * stride + (col + pad) * 4;

                        // premultiplied white
                        pixels[dest + 0] = src;
                        pixels[dest + 1] = src;
                        pixels[dest + 2] = src;
                        pixels[dest + 3] = src;
                    }
                }
            }

            x += @as(i32, @intFromFloat(gi.w)) + 2 * pad;

            i += 1;
            if (i % row_glyphs == 0) {
                x = pad;
                y += @as(i32, @intFromFloat(fce.height)) + 2 * pad;
            }
        }

        fce.texture_atlas_cache = try textureCreate(.cast(pixels), @as(u32, @intFromFloat(size.w)), @as(u32, @intFromFloat(size.h)), .linear);
        return fce.texture_atlas_cache.?;
    }

    /// If a codepoint is missing in the font it gets the glyph for
    /// `std.unicode.replacement_character`
    pub fn glyphInfoGetOrReplacement(self: *FontCacheEntry, codepoint: u32, font_name: []const u8) std.mem.Allocator.Error!GlyphInfo {
        return self.glyphInfoGet(codepoint, font_name) catch |err| switch (err) {
            FontError.fontError => self.glyphInfoGet(std.unicode.replacement_character, font_name) catch unreachable,
            else => |e| e,
        };
    }

    pub fn glyphInfoGet(self: *FontCacheEntry, codepoint: u32, font_name: []const u8) (std.mem.Allocator.Error || FontError)!GlyphInfo {
        if (self.glyph_info.get(codepoint)) |gi| {
            return gi;
        }

        var gi: GlyphInfo = undefined;

        if (useFreeType) {
            FontCacheEntry.intToError(c.FT_Load_Char(self.face, codepoint, @as(i32, @bitCast(LoadFlags{ .render = false })))) catch |err| {
                log.warn("glyphInfoGet freetype error {!} font {s} codepoint {d}\n", .{ err, font_name, codepoint });
                return FontError.fontError;
            };

            const m = self.face.*.glyph.*.metrics;
            const minx = @as(f32, @floatFromInt(m.horiBearingX)) / 64.0;
            const miny = self.ascent - @as(f32, @floatFromInt(m.horiBearingY)) / 64.0;

            gi = GlyphInfo{
                .advance = @ceil(@as(f32, @floatFromInt(m.horiAdvance)) / 64.0),
                .leftBearing = @floor(minx),
                .topBearing = @floor(miny),
                .w = @ceil(minx + @as(f32, @floatFromInt(m.width)) / 64.0) - @floor(minx),
                .h = @ceil(miny + @as(f32, @floatFromInt(m.height)) / 64.0) - @floor(miny),
                .uv = .{ 0, 0 },
            };
        } else {
            var advanceWidth: c_int = undefined;
            var leftSideBearing: c_int = undefined;
            c.stbtt_GetCodepointHMetrics(&self.face, @as(c_int, @intCast(codepoint)), &advanceWidth, &leftSideBearing);
            var ix0: c_int = undefined;
            var iy0: c_int = undefined;
            var ix1: c_int = undefined;
            var iy1: c_int = undefined;
            const ret = c.stbtt_GetCodepointBox(&self.face, @as(c_int, @intCast(codepoint)), &ix0, &iy0, &ix1, &iy1);
            const x0: f32 = if (ret == 0) 0 else self.scaleFactor * @as(f32, @floatFromInt(ix0));
            const y0: f32 = if (ret == 0) 0 else self.scaleFactor * @as(f32, @floatFromInt(iy0));
            const x1: f32 = if (ret == 0) 0 else self.scaleFactor * @as(f32, @floatFromInt(ix1));
            const y1: f32 = if (ret == 0) 0 else self.scaleFactor * @as(f32, @floatFromInt(iy1));

            //std.debug.print("{d} codepoint {d} stbtt x0 {d} {d} x1 {d} {d} y0 {d} {d} y1 {d} {d}\n", .{ self.ascent, codepoint, ix0, x0, ix1, x1, iy0, y0, iy1, y1 });

            gi = GlyphInfo{
                .advance = self.scaleFactor * @as(f32, @floatFromInt(advanceWidth)),
                .leftBearing = @floor(x0),
                .topBearing = self.ascent - @ceil(y1),
                .w = @ceil(x1) - @floor(x0),
                .h = @ceil(y1) - @floor(y0),
                .uv = .{ 0, 0 },
            };
        }

        //std.debug.print("codepoint {d} advance {d} leftBearing {d} topBearing {d} w {d} h {d}\n", .{ codepoint, gi.advance, gi.leftBearing, gi.topBearing, gi.w, gi.h });

        // new glyph, need to regen texture atlas on next render
        //std.debug.print("new glyph {}\n", .{codepoint});
        self.invalidateTextureAtlas();

        try self.glyph_info.put(codepoint, gi);
        return gi;
    }

    /// Doesn't scale the font or max_width, always stops at newlines
    ///
    /// Assumes the text is valid utf8. Will exit early with non-full
    /// size on invalid utf8
    pub fn textSizeRaw(
        fce: *FontCacheEntry,
        font_name: []const u8,
        text: []const u8,
        max_width: ?f32,
        end_idx: ?*usize,
        end_metric: Font.EndMetric,
    ) std.mem.Allocator.Error!Size {
        const mwidth = max_width orelse max_float_safe;

        var x: f32 = 0;
        var minx: f32 = 0;
        var maxx: f32 = 0;
        var miny: f32 = 0;
        var maxy: f32 = fce.height;
        var tw: f32 = 0;
        var th: f32 = fce.height;

        var ei: usize = 0;
        var nearest_break: bool = false;

        var utf8 = std.unicode.Utf8View.initUnchecked(text).iterator();
        var last_codepoint: u32 = 0;
        var last_glyph_index: u32 = 0;
        while (utf8.nextCodepoint()) |codepoint| {
            const gi = try fce.glyphInfoGetOrReplacement(@as(u32, @intCast(codepoint)), font_name);

            // kerning
            if (last_codepoint != 0) {
                if (useFreeType) {
                    if (last_glyph_index == 0) last_glyph_index = c.FT_Get_Char_Index(fce.face, last_codepoint);
                    const glyph_index: u32 = c.FT_Get_Char_Index(fce.face, codepoint);
                    var kern: c.FT_Vector = undefined;
                    FontCacheEntry.intToError(c.FT_Get_Kerning(fce.face, last_glyph_index, glyph_index, c.FT_KERNING_DEFAULT, &kern)) catch |err| {
                        log.warn("renderText freetype error {!} trying to FT_Get_Kerning font {s} codepoints {d} {d}\n", .{ err, font_name, last_codepoint, codepoint });
                        // Set fallback kern and continue to the best of out ability
                        kern.x = 0;
                        kern.y = 0;
                        // return FontError.fontError;
                    };
                    last_glyph_index = glyph_index;

                    const kern_x: f32 = @as(f32, @floatFromInt(kern.x)) / 64.0;

                    x += kern_x;
                } else {
                    const kern_adv: c_int = c.stbtt_GetCodepointKernAdvance(&fce.face, @as(c_int, @intCast(last_codepoint)), @as(c_int, @intCast(codepoint)));
                    const kern_x = fce.scaleFactor * @as(f32, @floatFromInt(kern_adv));

                    x += kern_x;
                }
            }
            last_codepoint = codepoint;

            minx = @min(minx, x + gi.leftBearing);
            maxx = @max(maxx, x + gi.leftBearing + gi.w);
            maxx = @max(maxx, x + gi.advance);

            miny = @min(miny, gi.topBearing);
            maxy = @max(maxy, gi.topBearing + gi.h);

            if (codepoint == '\n') {
                // newlines always terminate, and don't use any space
                ei += std.unicode.utf8CodepointSequenceLength(codepoint) catch unreachable;
                break;
            }

            if ((maxx - minx) > mwidth) {
                switch (end_metric) {
                    .before => break, // went too far
                    .nearest => {
                        if ((maxx - minx) - mwidth >= mwidth - tw) {
                            break; // current one is closest
                        } else {
                            // get the next glyph and then break
                            nearest_break = true;
                        }
                    },
                }
            }

            // record that we processed this codepoint
            ei += std.unicode.utf8CodepointSequenceLength(codepoint) catch unreachable;

            // update space taken by glyph
            tw = maxx - minx;
            th = maxy - miny;
            x += gi.advance;

            if (nearest_break) break;
        }

        // TODO: xstart and ystart

        if (end_idx) |endout| {
            endout.* = ei;
        }

        //std.debug.print("textSizeRaw size {d} for \"{s}\" {d}x{d} {d}\n", .{ self.size, text, tw, th, ei });
        return Size{ .w = tw, .h = th };
    }
};

// Get or load the underlying font at an integer size <= font.size (guaranteed to have a minimum pixel size of 1)
pub fn fontCacheGet(font: Font) std.mem.Allocator.Error!*FontCacheEntry {
    var cw = currentWindow();
    const fontHash = font.hash();
    if (cw.font_cache.getPtr(fontHash)) |fce| return fce;

    const ttf_bytes = if (cw.font_bytes.get(font.name)) |fbe|
        fbe.ttf_bytes
    else blk: {
        log.warn("Font \"{s}\" not in dvui database, using default", .{font.name});
        break :blk Font.default_ttf_bytes;
    };
    //log.debug("FontCacheGet creating font hash {x} ptr {*} size {d} name \"{s}\"", .{ fontHash, bytes.ptr, font.size, font.name });

    const entry = fontCacheInit(ttf_bytes, font) catch {
        if (std.mem.eql(u8, font.name, Font.default_font_name)) {
            @panic("Default font could not be loaded");
        }
        return fontCacheGet(font.switchFontName(Font.default_font_name));
    };

    //log.debug("- size {d} ascent {d} height {d}", .{ font.size, entry.ascent, entry.height });

    try cw.font_cache.putNoClobber(cw.gpa, fontHash, entry);
    return cw.font_cache.getPtr(fontHash).?;
}

// Load the underlying font at an integer size <= font.size (guaranteed to have a minimum pixel size of 1)
pub fn fontCacheInit(ttf_bytes: []const u8, font: Font) FontError!FontCacheEntry {
    const min_pixel_size = 1;

    if (useFreeType) {
        var face: c.FT_Face = undefined;
        var args: c.FT_Open_Args = undefined;
        args.flags = @as(u32, @bitCast(FontCacheEntry.OpenFlags{ .memory = true }));
        args.memory_base = ttf_bytes.ptr;
        args.memory_size = @as(u31, @intCast(ttf_bytes.len));
        FontCacheEntry.intToError(c.FT_Open_Face(ft2lib, &args, 0, &face)) catch |err| {
            log.warn("fontCacheInit freetype error {!} trying to FT_Open_Face font {s}\n", .{ err, font.name });
            return FontError.fontError;
        };

        // "pixel size" for freetype doesn't actually mean you'll get that height, it's more like using pts
        // so we search for a font that has a height <= font.size
        var pixel_size = @as(u32, @intFromFloat(@max(min_pixel_size, @floor(font.size))));

        while (true) : (pixel_size -= 1) {
            FontCacheEntry.intToError(c.FT_Set_Pixel_Sizes(face, pixel_size, pixel_size)) catch |err| {
                log.warn("fontCacheInit freetype error {!} trying to FT_Set_Pixel_Sizes font {s}\n", .{ err, font.name });
                return FontError.fontError;
            };

            const ascender = @as(f32, @floatFromInt(face.*.ascender)) / 64.0;
            const ss = @as(f32, @floatFromInt(face.*.size.*.metrics.y_scale)) / 0x10000;
            const ascent = ascender * ss;
            const height = @as(f32, @floatFromInt(face.*.size.*.metrics.height)) / 64.0;

            //std.debug.print("height {d} -> pixel_size {d}\n", .{ height, pixel_size });

            if (height <= font.size or pixel_size == min_pixel_size) {
                return FontCacheEntry{
                    .face = face,
                    .scaleFactor = 1.0, // not used with freetype
                    .height = @ceil(height),
                    .ascent = @floor(ascent),
                    .glyph_info = std.AutoHashMap(u32, GlyphInfo).init(currentWindow().gpa),
                };
            }
        }
    } else {
        const offset = c.stbtt_GetFontOffsetForIndex(ttf_bytes.ptr, 0);
        if (offset < 0) {
            log.warn("fontCacheInit stbtt error when calling stbtt_GetFontOffsetForIndex font {s}\n", .{font.name});
            return FontError.fontError;
        }
        var face: c.stbtt_fontinfo = undefined;
        if (c.stbtt_InitFont(&face, ttf_bytes.ptr, offset) != 1) {
            log.warn("fontCacheInit stbtt error when calling stbtt_InitFont font {s}\n", .{font.name});
            return FontError.fontError;
        }
        const SF: f32 = c.stbtt_ScaleForPixelHeight(&face, @max(min_pixel_size, @floor(font.size)));

        var face2_ascent: c_int = undefined;
        var face2_descent: c_int = undefined;
        var face2_linegap: c_int = undefined;
        c.stbtt_GetFontVMetrics(&face, &face2_ascent, &face2_descent, &face2_linegap);
        const ascent = SF * @as(f32, @floatFromInt(face2_ascent));
        const f2_descent = SF * @as(f32, @floatFromInt(face2_descent));
        const f2_linegap = SF * @as(f32, @floatFromInt(face2_linegap));
        const height = ascent - f2_descent + f2_linegap;

        return FontCacheEntry{
            .face = face,
            .scaleFactor = SF,
            .height = @ceil(height),
            .ascent = @floor(ascent),
            .glyph_info = std.AutoHashMap(u32, GlyphInfo).init(currentWindow().gpa),
        };
    }
}

/// A texture held by the backend.  Can be drawn with `renderTexture`.
pub const Texture = struct {
    ptr: *anyopaque,
    width: u32,
    height: u32,
};

/// A texture held by the backend that can be drawn onto.  See `Picture`.
pub const TextureTarget = struct {
    ptr: *anyopaque,
    width: u32,
    height: u32,
};

/// A texture that will be held by dvui until a frame it is not used.  This is
/// how dvui caches icon and image rasterizations.
pub const TextureCacheEntry = struct {
    texture: Texture,

    pub fn hash(bytes: []const u8, height: u32) u64 {
        var h = fnv.init();
        h.update(std.mem.asBytes(&bytes.ptr));
        h.update(std.mem.asBytes(&height));
        return h.final();
    }
    pub fn hash_icon(bytes: []const u8, height: u32, opt: IconRenderOptions) u64 {
        var h = fnv.init();
        h.update(std.mem.asBytes(&bytes.ptr));
        h.update(std.mem.asBytes(&height));
        h.update(std.mem.asBytes(&opt));
        return h.final();
    }
};

/// Get the width of an icon at a specified height.
///
/// Only valid between `Window.begin`and `Window.end`.
pub fn iconWidth(name: []const u8, tvg_bytes: []const u8, height: f32) TvgError!f32 {
    if (height == 0) return 0.0;
    var stream = std.io.fixedBufferStream(tvg_bytes);
    var parser = tvg.tvg.parse(currentWindow().arena(), stream.reader()) catch |err| {
        log.warn("iconWidth Tinyvg error {!} parsing icon {s}\n", .{ err, name });
        return TvgError.tvgError;
    };
    defer parser.deinit();

    return height * @as(f32, @floatFromInt(parser.header.width)) / @as(f32, @floatFromInt(parser.header.height));
}
pub const IconRenderOptions = struct {
    /// if null uses original fill colors, use .transparent to disable fill
    fill_color: ?Color = .white,
    /// if null uses original stroke width
    stroke_width: ?f32 = null,
    /// if null uses original stroke colors
    stroke_color: ?Color = .white,
};

/// Render `tvg_bytes` at `height` into a `Texture`.  Name is for debugging.
///
/// Only valid between `Window.begin`and `Window.end`.
pub fn iconTexture(name: []const u8, tvg_bytes: []const u8, height: u32, icon_opts: IconRenderOptions) (Backend.TextureError || TvgError)!TextureCacheEntry {
    var cw = currentWindow();
    const icon_hash = TextureCacheEntry.hash_icon(tvg_bytes, height, icon_opts);

    if (cw.texture_cache.get(icon_hash)) |tce| return tce;

    const ImageAdapter = struct {
        pixels: []u8,
        width: u32,
        height: u32,
        pub fn setPixel(self: *@This(), x: usize, y: usize, col: [4]u8) void {
            const idx = (y * self.height + x) * 4;
            for (0..4) |i| {
                self.pixels[idx + i] = col[i];
            }
        }
        pub fn getPixel(self: *@This(), x: usize, y: usize) [4]u8 {
            const idx = y * self.height + x;
            const slice = self.pixels[idx * 4 .. (idx + 1) * 4];
            var col: [4]u8 = undefined;
            for (&col, slice) |*a, s| a.* = s;
        }
        fn conv(dcol: dvui.Color) tvg.Color {
            return tvg.Color{
                .r = @as(f32, @floatFromInt(dcol.r)) / 255.0,
                .g = @as(f32, @floatFromInt(dcol.g)) / 255.0,
                .b = @as(f32, @floatFromInt(dcol.b)) / 255.0,
                .a = @as(f32, @floatFromInt(dcol.a)) / 255.0,
            };
        }
    };
    const img_raw_data = try cw.lifo().alloc(u8, height * height * 4);
    defer cw.lifo().free(img_raw_data);
    @memset(img_raw_data, 0);
    var img = ImageAdapter{
        .pixels = img_raw_data,
        .width = height,
        .height = height,
    };
    var fb = std.io.fixedBufferStream(tvg_bytes);

    var ow_stroke: ?tvg.Color = null;
    if (icon_opts.stroke_color) |cx| ow_stroke = ImageAdapter.conv(cx);
    var ow_fill: ?tvg.Color = null;
    var disable_fill = false;
    if (ow_fill != null and ow_fill.?.a == 0.0) {
        disable_fill = true;
    }
    if (icon_opts.fill_color) |cx| ow_fill = ImageAdapter.conv(cx);
    tvg.renderStream(cw.arena(), &img, fb.reader(), .{
        .overwrite_stroke_width = icon_opts.stroke_width,
        .overwrite_stroke = ow_stroke,
        .overwrite_fill = ow_fill,
        .disable_fill = disable_fill,
    }) catch |err| {
        log.warn("iconTexture Tinyvg error {!} rendering icon {s} at height {d}\n", .{ err, name, height });
        return TvgError.tvgError;
    };

    const pixels = dvui.RGBAPixelsPMA.cast(img.pixels);

    const texture = try textureCreate(pixels, @intCast(img.width), @intCast(img.height), .linear);

    //std.debug.print("created icon texture \"{s}\" ask height {d} size {d}x{d}\n", .{ name, height, render.width, render.height });

    const entry = TextureCacheEntry{ .texture = texture };
    try cw.texture_cache.put(cw.gpa, icon_hash, entry);

    return entry;
}

/// Represents a deferred call to one of the render functions.  This is how
/// dvui defers rendering of floating windows so they render on top of widgets
/// that run later in the frame.
pub const RenderCommand = struct {
    clip: Rect.Physical,
    snap: bool,
    cmd: union(enum) {
        text: renderTextOptions,
        texture: struct {
            tex: Texture,
            rs: RectScale,
            opts: RenderTextureOptions,
        },
        pathFillConvex: struct {
            path: Path,
            opts: Path.FillConvexOptions,
        },
        pathStroke: struct {
            path: Path,
            opts: Path.StrokeOptions,
        },
        triangles: struct {
            tri: Triangles,
            tex: ?Texture,
        },
    },
};

/// Id of the currently focused subwindow.  Used by `FloatingMenuWidget` to
/// detect when to stop showing.
///
/// Only valid between `Window.begin`and `Window.end`.
pub fn focusedSubwindowId() WidgetId {
    const cw = currentWindow();
    const sw = cw.subwindowFocused();
    return sw.id;
}

/// Focus a subwindow.
///
/// If you are doing this in response to an `Event`, you can pass that `Event`'s
/// "num" to change the focus of any further `Event`s in the list.
///
/// Only valid between `Window.begin`and `Window.end`.
pub fn focusSubwindow(subwindow_id: ?WidgetId, event_num: ?u16) void {
    currentWindow().focusSubwindowInternal(subwindow_id, event_num);
}

/// Helper used by `focusWidget`.  Overwrites the focus information for `Event`s with num >
/// `event_num`.  This is how a button can get a tab, move focus to a textEntry,
/// and that textEntry get a keydown all in the same frame.
pub fn focusRemainingEvents(event_num: u16, focusWindowId: WidgetId, focusWidgetId: ?WidgetId) void {
    currentWindow().focusRemainingEventsInternal(event_num, focusWindowId, focusWidgetId);
}

/// Raise a subwindow to the top of the stack.
///
/// Any subwindows directly above it with "stay_above_parent_window" set will also be moved to stay above it.
///
/// Only valid between `Window.begin`and `Window.end`.
pub fn raiseSubwindow(subwindow_id: WidgetId) void {
    const cw = currentWindow();
    // don't check against subwindows[0] - that's that main window
    var items = cw.subwindows.items[1..];
    for (items, 0..) |sw, i| {
        if (sw.id == subwindow_id) {
            if (sw.stay_above_parent_window != null) {
                //std.debug.print("raiseSubwindow: tried to raise a subwindow {x} with stay_above_parent_window set\n", .{subwindow_id});
                return;
            }

            if (i == (items.len - 1)) {
                // already on top
                return;
            }

            // move it to the end, also move any stay_above_parent_window subwindows
            // directly on top of it as well - we know from above that the
            // first window does not have stay_above_parent_window so this loop ends
            var first = true;
            while (first or items[i].stay_above_parent_window != null) {
                first = false;
                const item = items[i];
                for (items[i..(items.len - 1)], 0..) |*b, k| {
                    b.* = items[i + 1 + k];
                }
                items[items.len - 1] = item;
            }

            return;
        }
    }

    log.warn("raiseSubwindow couldn't find subwindow {x}\n", .{subwindow_id});
    return;
}

/// Focus a widget in the given subwindow (if null, the current subwindow).
///
/// If you are doing this in response to an `Event`, you can pass that `Event`'s
/// num to change the focus of any further `Event`s in the list.
///
/// Only valid between `Window.begin`and `Window.end`.
pub fn focusWidget(id: ?WidgetId, subwindow_id: ?WidgetId, event_num: ?u16) void {
    const cw = currentWindow();
    const swid = subwindow_id orelse subwindowCurrentId();
    for (cw.subwindows.items) |*sw| {
        if (swid == sw.id) {
            if (sw.focused_widgetId != id) {
                sw.focused_widgetId = id;
                if (event_num) |en| {
                    focusRemainingEvents(en, sw.id, sw.focused_widgetId);
                }
                refresh(null, @src(), null);

                if (id) |wid| {
                    if (cw.last_registered_id_this_frame == wid) {
                        cw.last_focused_id_this_frame = wid;
                    } else {
                        // walk parent chain
                        var wd = cw.wd.parent.data();

                        while (true) : (wd = wd.parent.data()) {
                            if (wd.id == wid) {
                                cw.last_focused_id_this_frame = wid;
                                break;
                            }

                            if (wd.id == cw.wd.id) {
                                // got to base Window
                                break;
                            }
                        }
                    }
                }
            }
            break;
        }
    }
}

/// Id of the focused widget (if any) in the focused subwindow.
///
/// Only valid between `Window.begin`and `Window.end`.
pub fn focusedWidgetId() ?WidgetId {
    const cw = currentWindow();
    for (cw.subwindows.items) |*sw| {
        if (cw.focused_subwindowId == sw.id) {
            return sw.focused_widgetId;
        }
    }

    return null;
}

/// Id of the focused widget (if any) in the current subwindow.
///
/// Only valid between `Window.begin`and `Window.end`.
pub fn focusedWidgetIdInCurrentSubwindow() ?WidgetId {
    const cw = currentWindow();
    const sw = cw.subwindowCurrent();
    return sw.focused_widgetId;
}

/// Last widget id we saw this frame that was the focused widget.
///
/// If two calls to this function return different values, then some widget
/// that ran between them had focus.  This means one of:
/// * a widget had focus when it called `WidgetData.register`
/// * `focusWidget` with the id of the last widget to call `WidgetData.register`
/// * `focusWidget` with the id of a widget in the parent chain
///
/// Only valid between `Window.begin`and `Window.end`.
pub fn lastFocusedIdInFrame() WidgetId {
    return currentWindow().last_focused_id_this_frame;
}

/// Set cursor the app should use if not already set this frame.
///
/// Only valid between `Window.begin`and `Window.end`.
pub fn cursorSet(cursor: enums.Cursor) void {
    const cw = currentWindow();
    if (cw.cursor_requested == null) {
        cw.cursor_requested = cursor;
    }
}

/// A collection of points that make up a shape that can later be rendered to the screen.
///
/// This is the basic tool to create rectangles and more complex polygons to later be
/// turned into `Triangles` and rendered to the screen.
pub const Path = struct {
    points: []const Point.Physical,

    /// A builder with an ArrayList to add points to.
    ///
    /// If a OutOfMemory error occurs, the builder with log it and ignore it,
    /// meaning that you would get an incomplete path in that case. For rendering,
    /// this will produce an incorrect output but will largely tend to work.
    ///
    /// `Builder.deinit` should always be called as `Builder.build` does not give ownership
    /// of the memory
    pub const Builder = struct {
        points: std.ArrayList(Point.Physical),

        pub fn init(allocator: std.mem.Allocator) Builder {
            return .{ .points = .init(allocator) };
        }

        pub fn deinit(path: *Builder) void {
            path.points.deinit();
        }

        /// Returns a non-owned `Path`. Calling `deinit` on the `Builder` is still required to free memory
        pub fn build(path: *Builder) Path {
            return .{ .points = path.points.items };
        }

        /// Add a point to the path
        pub fn addPoint(path: *Builder, p: Point.Physical) void {
            path.points.append(p) catch |err| {
                logError(@src(), err, "Failed to add {} to path", .{p});
            };
        }

        /// Add rounded rect to path.  Starts from top left, and ends at top right
        /// unclosed.  See `Rect.fill`.
        ///
        /// radius values:
        /// - x is top-left corner
        /// - y is top-right corner
        /// - w is bottom-right corner
        /// - h is bottom-left corner
        pub fn addRect(path: *Builder, r: Rect.Physical, radius: Rect.Physical) void {
            var rad = radius;
            const maxrad = @min(r.w, r.h) / 2;
            rad.x = @min(rad.x, maxrad);
            rad.y = @min(rad.y, maxrad);
            rad.w = @min(rad.w, maxrad);
            rad.h = @min(rad.h, maxrad);
            const tl = Point.Physical{ .x = r.x + rad.x, .y = r.y + rad.x };
            const bl = Point.Physical{ .x = r.x + rad.h, .y = r.y + r.h - rad.h };
            const br = Point.Physical{ .x = r.x + r.w - rad.w, .y = r.y + r.h - rad.w };
            const tr = Point.Physical{ .x = r.x + r.w - rad.y, .y = r.y + rad.y };
            path.addArc(tl, rad.x, math.pi * 1.5, math.pi, @abs(tl.y - bl.y) < 0.5);
            path.addArc(bl, rad.h, math.pi, math.pi * 0.5, @abs(bl.x - br.x) < 0.5);
            path.addArc(br, rad.w, math.pi * 0.5, 0, @abs(br.y - tr.y) < 0.5);
            path.addArc(tr, rad.y, math.pi * 2.0, math.pi * 1.5, @abs(tr.x - tl.x) < 0.5);
        }

        /// Add line segments creating an arc to path.
        ///
        /// `start` >= `end`, both are radians that go clockwise from the positive x axis.
        ///
        /// If `skip_end`, the final point will not be added.  Useful if the next
        /// addition to path would duplicate the end of the arc.
        pub fn addArc(path: *Builder, center: Point.Physical, radius: f32, start: f32, end: f32, skip_end: bool) void {
            if (radius == 0) {
                path.addPoint(center);
                return;
            }

            // how close our points will be to the perfect circle
            const err = 0.1;

            // angle that has err error between circle and segments
            const theta = math.acos(radius / (radius + err));

            // make sure we never have less than 4 segments
            // so a full circle can't be less than a diamond
            const num_segments = @max(@ceil((start - end) / theta), 4.0);

            const step = (start - end) / num_segments;

            const num = @as(u32, @intFromFloat(num_segments));
            var a: f32 = start;
            var i: u32 = 0;
            while (i < num) : (i += 1) {
                path.addPoint(.{ .x = center.x + radius * @cos(a), .y = center.y + radius * @sin(a) });
                a -= step;
            }

            if (!skip_end) {
                a = end;
                path.addPoint(.{ .x = center.x + radius * @cos(a), .y = center.y + radius * @sin(a) });
            }
        }
    };

    test Builder {
        var t = try dvui.testing.init(.{});
        defer t.deinit();

        var builder = Path.Builder.init(std.testing.allocator);
        // deinit should always be called on the builder
        defer builder.deinit();

        builder.addRect(.{ .x = 10, .y = 20, .w = 30, .h = 40 }, .all(0));
        const path = builder.build();
        // path does not have to be freed as the memory is still
        // owned by and will be freed by the Path.Builder
        try std.testing.expectEqual(4, path.points.len);

        var triangles = try path.fillConvexTriangles(std.testing.allocator, .{});
        defer triangles.deinit(std.testing.allocator);
        try std.testing.expectApproxEqRel(10, triangles.bounds.x, 0.05);
        try std.testing.expectApproxEqRel(20, triangles.bounds.y, 0.05);
        try std.testing.expectApproxEqRel(30, triangles.bounds.w, 0.05);
        try std.testing.expectApproxEqRel(40, triangles.bounds.h, 0.05);
    }

    pub fn dupe(path: Path, allocator: std.mem.Allocator) std.mem.Allocator.Error!Path {
        return .{ .points = try allocator.dupe(Point.Physical, path.points) };
    }

    pub const FillConvexOptions = struct {
        blur: f32 = 1.0,
        color: ?Color = null,
        center: ?Point.Physical = null,
    };

    /// Fill path (must be convex) with `color` (or `Theme.color_fill`).  See `Rect.fill`.
    ///
    /// Only valid between `Window.begin`and `Window.end`.
    pub fn fillConvex(path: Path, opts: FillConvexOptions) void {
        if (path.points.len < 3) {
            return;
        }

        if (dvui.clipGet().empty()) {
            return;
        }

        var options = opts;
        if (options.color == null) {
            options.color = dvui.themeGet().color_fill;
        }

        const cw = currentWindow();

        if (!cw.render_target.rendering) {
            const new_path = path.dupe(cw.arena()) catch |err| {
                logError(@src(), err, "Could not reallocate path for render command", .{});
                return;
            };
            const cmd = RenderCommand{ .snap = cw.snap_to_pixels, .clip = clipGet(), .cmd = .{ .pathFillConvex = .{ .path = new_path, .opts = options } } };

            var sw = cw.subwindowCurrent();
            sw.render_cmds.append(cmd) catch |err| {
                logError(@src(), err, "Could not append to render_cmds_after", .{});
            };
            return;
        }

        var triangles = path.fillConvexTriangles(cw.lifo(), options) catch |err| {
            logError(@src(), err, "Could get triangles for path", .{});
            return;
        };
        defer triangles.deinit(cw.lifo());
        renderTriangles(triangles, null) catch |err| {
            logError(@src(), err, "Could not draw path, opts: {any}", .{opts});
            return;
        };
    }

    /// Generates triangles to fill path (must be convex).
    ///
    /// Vertexes will have unset uv and color is alpha multiplied white fading to
    /// transparent at the edge.
    ///
    /// blur is how many pixels wide the fade to transparent is, starting a half
    /// pixel inside. Currently blur < 1 is treated as 1, but might change.
    pub fn fillConvexTriangles(path: Path, allocator: std.mem.Allocator, opts: FillConvexOptions) std.mem.Allocator.Error!Triangles {
        if (path.points.len < 3) {
            return .empty;
        }

        var vtx_count = path.points.len;
        var idx_count = (path.points.len - 2) * 3;
        if (opts.blur > 0) {
            vtx_count *= 2;
            idx_count += path.points.len * 6;
        }
        if (opts.center) |_| {
            vtx_count += 1;
            idx_count += 6;
        }

        var builder = try Triangles.Builder.init(allocator, vtx_count, idx_count);
        errdefer comptime unreachable; // No errors from this point on

        const col: Color.PMA = if (opts.color) |color| .fromColor(color) else .cast(.white);

        var i: usize = 0;
        while (i < path.points.len) : (i += 1) {
            const ai: u16 = @intCast((i + path.points.len - 1) % path.points.len);
            const bi: u16 = @intCast(i % path.points.len);
            const ci: u16 = @intCast((i + 1) % path.points.len);
            const aa = path.points[ai];
            const bb = path.points[bi];
            const cc = path.points[ci];

            const diffab = aa.diff(bb).normalize();
            const diffbc = bb.diff(cc).normalize();
            // average of normals on each side
            var norm: Point.Physical = .{ .x = (diffab.y + diffbc.y) / 2, .y = (-diffab.x - diffbc.x) / 2 };

            // inner vertex
            const inside_len = @min(0.5, opts.blur / 2);
            builder.appendVertex(.{
                .pos = .{
                    .x = bb.x - norm.x * inside_len,
                    .y = bb.y - norm.y * inside_len,
                },
                .col = col,
                .uv = undefined,
            });

            const idx_ai = if (opts.blur > 0) ai * 2 else ai;
            const idx_bi = if (opts.blur > 0) bi * 2 else bi;

            // indexes for fill
            // triangles must be counter-clockwise (y going down) to avoid backface culling
            if (opts.center) |_| {
                builder.appendTriangles(&.{ @intCast(vtx_count - 1), idx_ai, idx_bi });
            } else if (i > 1) {
                builder.appendTriangles(&.{ 0, idx_ai, idx_bi });
            }

            if (opts.blur > 0) {
                // scale averaged normal by angle between which happens to be the same as
                // dividing by the length^2
                const d2 = norm.x * norm.x + norm.y * norm.y;
                if (d2 > 0.000001) {
                    norm = norm.scale(1.0 / d2, Point.Physical);
                }

                // limit distance our vertexes can be from the point to 2 * blur so
                // very small angles don't produce huge geometries
                const l = norm.length();
                if (l > 2.0) {
                    norm = norm.scale(2.0 / l, Point.Physical);
                }

                // outer vertex
                const outside_len = if (opts.blur <= 1) opts.blur / 2 else opts.blur - 0.5;
                builder.appendVertex(.{
                    .pos = .{
                        .x = bb.x + norm.x * outside_len,
                        .y = bb.y + norm.y * outside_len,
                    },
                    .col = .transparent,
                    .uv = undefined,
                });

                // indexes for aa fade from inner to outer
                // triangles must be counter-clockwise (y going down) to avoid backface culling
                builder.appendTriangles(&.{
                    idx_ai,     idx_ai + 1, idx_bi,
                    idx_ai + 1, idx_bi + 1, idx_bi,
                });
            }
        }

        if (opts.center) |center| {
            builder.appendVertex(.{ .pos = center, .col = col, .uv = undefined });
        }

        return builder.build();
    }

    pub const StrokeOptions = struct {
        /// true => Render this after normal drawing on that subwindow.  Useful for
        /// debugging on cross-gui drawing.
        after: bool = false,

        thickness: f32,
        color: Color,

        /// true => Stroke includes from path end to path start.
        closed: bool = false,
        endcap_style: EndCapStyle = .none,

        pub const EndCapStyle = enum {
            none,
            square,
        };
    };

    /// Stroke path as a series of line segments.  See `Rect.stroke`.
    ///
    /// Only valid between `Window.begin`and `Window.end`.
    pub fn stroke(path: Path, opts: StrokeOptions) void {
        if (path.points.len == 0) {
            return;
        }

        const cw = currentWindow();

        if (opts.after or !cw.render_target.rendering) {
            const new_path = path.dupe(cw.arena()) catch |err| {
                logError(@src(), err, "Could not reallocate path for render command", .{});
                return;
            };
            const cmd = RenderCommand{ .snap = cw.snap_to_pixels, .clip = clipGet(), .cmd = .{ .pathStroke = .{ .path = new_path, .opts = opts } } };

            var sw = cw.subwindowCurrent();
            if (opts.after) {
                sw.render_cmds_after.append(cmd) catch |err| {
                    logError(@src(), err, "Could not append to render_cmds_after", .{});
                };
            } else {
                sw.render_cmds.append(cmd) catch |err| {
                    logError(@src(), err, "Could not append to render_cmds_after", .{});
                };
            }

            return;
        }

        var triangles = path.strokeTriangles(cw.lifo(), opts) catch |err| {
            logError(@src(), err, "Could get triangles for path", .{});
            return;
        };
        defer triangles.deinit(cw.lifo());
        renderTriangles(triangles, null) catch |err| {
            logError(@src(), err, "Could not draw path, opts: {any}", .{opts});
            return;
        };
    }

    /// Generates triangles to stroke path.
    ///
    /// Vertexes will have unset uv and color is alpha multiplied white fading to
    /// transparent at the edge.
    pub fn strokeTriangles(path: Path, allocator: std.mem.Allocator, opts: StrokeOptions) std.mem.Allocator.Error!Triangles {
        if (dvui.clipGet().empty()) {
            return .empty;
        }

        if (path.points.len == 1) {
            // draw a circle with radius thickness at that point
            const center = path.points[0];

            const other_allocator = if (current_window) |cw|
                if (cw.lifo().ptr != allocator.ptr) cw.lifo() else cw.arena()
            else
                // Using the same allocator will "leak" the tempPath on
                // arena allocators because it can only free the last allocation
                allocator;

            var tempPath: Path.Builder = .init(other_allocator);
            defer tempPath.deinit();

            tempPath.addArc(center, opts.thickness, math.pi * 2.0, 0, true);
            return tempPath.build().fillConvexTriangles(allocator, .{ .color = opts.color, .blur = 1.0 });
        }

        // a single segment can't be closed
        const closed: bool = if (path.points.len == 2) false else opts.closed;

        var vtx_count = path.points.len * 4;
        if (!closed) {
            vtx_count += 4;
        }
        var idx_count = (path.points.len - 1) * 18;
        if (closed) {
            idx_count += 18;
        } else {
            idx_count += 8 * 3;
        }

        var builder = try Triangles.Builder.init(allocator, vtx_count, idx_count);
        errdefer comptime unreachable; // No errors from this point on

        const col: Color.PMA = .fromColor(opts.color);

        const aa_size = 1.0;
        var vtx_start: u16 = 0;
        var i: usize = 0;
        while (i < path.points.len) : (i += 1) {
            const ai: u16 = @intCast((i + path.points.len - 1) % path.points.len);
            const bi: u16 = @intCast(i % path.points.len);
            const ci: u16 = @intCast((i + 1) % path.points.len);
            const aa = path.points[ai];
            var bb = path.points[bi];
            const cc = path.points[ci];

            // the amount to move from bb to the edge of the line
            var halfnorm: Point.Physical = undefined;
            var diffab: Point.Physical = undefined;

            if (!closed and ((i == 0) or ((i + 1) == path.points.len))) {
                if (i == 0) {
                    const diffbc = bb.diff(cc).normalize();
                    // rotate by 90 to get normal
                    halfnorm = .{ .x = diffbc.y / 2, .y = (-diffbc.x) / 2 };

                    if (opts.endcap_style == .square) {
                        // square endcaps move bb out by thickness
                        bb.x += diffbc.x * opts.thickness;
                        bb.y += diffbc.y * opts.thickness;
                    }

                    // add 2 extra vertexes for endcap fringe
                    vtx_start += 2;

                    builder.appendVertex(.{
                        .pos = .{
                            .x = bb.x - halfnorm.x * (opts.thickness + aa_size) + diffbc.x * aa_size,
                            .y = bb.y - halfnorm.y * (opts.thickness + aa_size) + diffbc.y * aa_size,
                        },
                        .col = .transparent,
                        .uv = undefined,
                    });

                    builder.appendVertex(.{
                        .pos = .{
                            .x = bb.x + halfnorm.x * (opts.thickness + aa_size) + diffbc.x * aa_size,
                            .y = bb.y + halfnorm.y * (opts.thickness + aa_size) + diffbc.y * aa_size,
                        },
                        .col = .transparent,
                        .uv = undefined,
                    });

                    // add indexes for endcap fringe
                    builder.appendTriangles(&.{
                        0, vtx_start,         vtx_start + 1,
                        0, 1,                 vtx_start,
                        1, vtx_start + 2,     vtx_start,
                        1, vtx_start + 2 + 1, vtx_start + 2,
                    });
                } else if ((i + 1) == path.points.len) {
                    diffab = aa.diff(bb).normalize();
                    // rotate by 90 to get normal
                    halfnorm = .{ .x = diffab.y / 2, .y = (-diffab.x) / 2 };

                    if (opts.endcap_style == .square) {
                        // square endcaps move bb out by thickness
                        bb.x -= diffab.x * opts.thickness;
                        bb.y -= diffab.y * opts.thickness;
                    }
                }
            } else {
                diffab = aa.diff(bb).normalize();
                const diffbc = bb.diff(cc).normalize();
                // average of normals on each side
                halfnorm = .{ .x = (diffab.y + diffbc.y) / 2, .y = (-diffab.x - diffbc.x) / 2 };

                // scale averaged normal by angle between which happens to be the same as
                // dividing by the length^2
                const d2 = halfnorm.x * halfnorm.x + halfnorm.y * halfnorm.y;
                if (d2 > 0.000001) {
                    halfnorm = halfnorm.scale(0.5 / d2, Point.Physical);
                }

                // limit distance our vertexes can be from the point to 2 * thickness so
                // very small angles don't produce huge geometries
                const l = halfnorm.length();
                if (l > 2.0) {
                    halfnorm = halfnorm.scale(2.0 / l, Point.Physical);
                }
            }

            // side 1 inner vertex
            builder.appendVertex(.{
                .pos = .{
                    .x = bb.x - halfnorm.x * opts.thickness,
                    .y = bb.y - halfnorm.y * opts.thickness,
                },
                .col = col,
                .uv = undefined,
            });

            // side 1 AA vertex
            builder.appendVertex(.{
                .pos = .{
                    .x = bb.x - halfnorm.x * (opts.thickness + aa_size),
                    .y = bb.y - halfnorm.y * (opts.thickness + aa_size),
                },
                .col = .transparent,
                .uv = undefined,
            });

            // side 2 inner vertex
            builder.appendVertex(.{
                .pos = .{
                    .x = bb.x + halfnorm.x * opts.thickness,
                    .y = bb.y + halfnorm.y * opts.thickness,
                },
                .col = col,
                .uv = undefined,
            });

            // side 2 AA vertex
            builder.appendVertex(.{
                .pos = .{
                    .x = bb.x + halfnorm.x * (opts.thickness + aa_size),
                    .y = bb.y + halfnorm.y * (opts.thickness + aa_size),
                },
                .col = .transparent,
                .uv = undefined,
            });

            // triangles must be counter-clockwise (y going down) to avoid backface culling
            if (closed or ((i + 1) != path.points.len)) {
                builder.appendTriangles(&.{
                    // indexes for fill
                    vtx_start + bi * 4,     vtx_start + bi * 4 + 2, vtx_start + ci * 4,
                    vtx_start + bi * 4 + 2, vtx_start + ci * 4 + 2, vtx_start + ci * 4,

                    // indexes for aa fade from inner to outer side 1
                    vtx_start + bi * 4,     vtx_start + ci * 4 + 1, vtx_start + bi * 4 + 1,
                    vtx_start + bi * 4,     vtx_start + ci * 4,     vtx_start + ci * 4 + 1,

                    // indexes for aa fade from inner to outer side 2
                    vtx_start + bi * 4 + 2, vtx_start + bi * 4 + 3, vtx_start + ci * 4 + 3,
                    vtx_start + bi * 4 + 2, vtx_start + ci * 4 + 3, vtx_start + ci * 4 + 2,
                });
            } else if (!closed and (i + 1) == path.points.len) {
                // add 2 extra vertexes for endcap fringe
                builder.appendVertex(.{
                    .pos = .{
                        .x = bb.x - halfnorm.x * (opts.thickness + aa_size) - diffab.x * aa_size,
                        .y = bb.y - halfnorm.y * (opts.thickness + aa_size) - diffab.y * aa_size,
                    },
                    .col = .transparent,
                    .uv = undefined,
                });
                builder.appendVertex(.{
                    .pos = .{
                        .x = bb.x + halfnorm.x * (opts.thickness + aa_size) - diffab.x * aa_size,
                        .y = bb.y + halfnorm.y * (opts.thickness + aa_size) - diffab.y * aa_size,
                    },
                    .col = .transparent,
                    .uv = undefined,
                });

                builder.appendTriangles(&.{
                    // add indexes for endcap fringe
                    vtx_start + bi * 4,     vtx_start + bi * 4 + 4, vtx_start + bi * 4 + 1,
                    vtx_start + bi * 4 + 4, vtx_start + bi * 4,     vtx_start + bi * 4 + 2,
                    vtx_start + bi * 4 + 4, vtx_start + bi * 4 + 2, vtx_start + bi * 4 + 5,
                    vtx_start + bi * 4 + 2, vtx_start + bi * 4 + 3, vtx_start + bi * 4 + 5,
                });
            }
        }

        return builder.build();
    }
};

pub const Triangles = struct {
    vertexes: []Vertex,
    indices: []u16,
    bounds: Rect.Physical,

    pub const empty = Triangles{
        .vertexes = &.{},
        .indices = &.{},
        .bounds = .{},
    };

    /// A builder for Triangles that assumes the exact number of
    /// vertexes and indices is known
    pub const Builder = struct {
        vertexes: std.ArrayListUnmanaged(Vertex),
        indices: std.ArrayListUnmanaged(u16),
        /// w and h is max_x and max_y
        bounds: Rect.Physical = .{
            .x = math.floatMax(f32),
            .y = math.floatMax(f32),
            .w = -math.floatMax(f32),
            .h = -math.floatMax(f32),
        },

        pub fn init(allocator: std.mem.Allocator, vtx_count: usize, idx_count: usize) std.mem.Allocator.Error!Builder {
            std.debug.assert(vtx_count >= 3);
            std.debug.assert(idx_count % 3 == 0);
            var vtx: @FieldType(Builder, "vertexes") = try .initCapacity(allocator, vtx_count);
            errdefer vtx.deinit(allocator);
            return .{
                .vertexes = vtx,
                .indices = try .initCapacity(allocator, idx_count),
            };
        }

        pub fn deinit(self: *Builder, allocator: std.mem.Allocator) void {
            // NOTE: Should be in the opposite order to `init`
            self.indices.deinit(allocator);
            self.vertexes.deinit(allocator);
            self.* = undefined;
        }

        /// Appends a vertex and updates the bounds
        pub fn appendVertex(self: *Builder, v: Vertex) void {
            self.vertexes.appendAssumeCapacity(v);
            self.bounds.x = @min(self.bounds.x, v.pos.x);
            self.bounds.y = @min(self.bounds.y, v.pos.y);
            self.bounds.w = @max(self.bounds.w, v.pos.x);
            self.bounds.h = @max(self.bounds.h, v.pos.y);
        }

        /// Triangles must be counter-clockwise (y going down) to avoid backface culling
        ///
        /// Asserts that points is a multiple of 3
        pub fn appendTriangles(self: *Builder, points: []const u16) void {
            std.debug.assert(points.len % 3 == 0);
            self.indices.appendSliceAssumeCapacity(points);
        }

        /// Asserts that the entire array has been filled
        ///
        /// The memory ownership is transferred to `Triangles`.
        /// making `Builder.deinit` unnecessary, but safe, to call
        pub fn build(self: *Builder) Triangles {
            std.debug.assert(self.vertexes.items.len == self.vertexes.capacity);
            std.debug.assert(self.indices.items.len == self.indices.capacity);
            defer self.* = .{ .vertexes = .empty, .indices = .empty };
            // Ownership is transferred as the the full allocated slices are returned
            return self.build_unowned();
        }

        /// Creates `Triangles`, ignoring any extra capacity.
        ///
        /// Calling `Triangles.deinit` is invalid and `Builder.deinit`
        /// should always be called instead
        pub fn build_unowned(self: *Builder) Triangles {
            return .{
                .vertexes = self.vertexes.items,
                .indices = self.indices.items,
                // convert bounds w/h back to width/height
                .bounds = self.bounds.toPoint(.{
                    .x = self.bounds.w,
                    .y = self.bounds.h,
                }),
            };
        }
    };

    pub fn dupe(self: *const Triangles, allocator: std.mem.Allocator) std.mem.Allocator.Error!Triangles {
        const vtx = try allocator.dupe(Vertex, self.vertexes);
        errdefer allocator.free(vtx);
        return .{
            .vertexes = vtx,
            .indices = try allocator.dupe(u16, self.indices),
            .bounds = self.bounds,
        };
    }

    pub fn deinit(self: *Triangles, allocator: std.mem.Allocator) void {
        allocator.free(self.indices);
        allocator.free(self.vertexes);
        self.* = undefined;
    }

    /// Multiply `col` into vertex colors.
    pub fn color(self: *Triangles, col: Color) void {
        if (col.r == 0xff and col.g == 0xff and col.b == 0xff and col.a == 0xff)
            return;

        const pma_col: Color.PMA = .fromColor(col);
        for (self.vertexes) |*v| {
            v.col = v.col.multiply(pma_col);
        }
    }

    /// Set uv coords of vertexes according to position in r (with r_uv coords
    /// at corners), clamped to 0-1.
    pub fn uvFromRectuv(self: *Triangles, r: Rect.Physical, r_uv: Rect) void {
        for (self.vertexes) |*v| {
            const xfrac = (v.pos.x - r.x) / r.w;
            v.uv[0] = std.math.clamp(r_uv.x + xfrac * (r_uv.w - r_uv.x), 0, 1);

            const yfrac = (v.pos.y - r.y) / r.h;
            v.uv[1] = std.math.clamp(r_uv.y + yfrac * (r_uv.h - r_uv.y), 0, 1);
        }
    }

    /// Rotate vertexes around origin by radians (positive clockwise).
    pub fn rotate(self: *Triangles, origin: Point.Physical, radians: f32) void {
        if (radians == 0) return;

        const cos = @cos(radians);
        const sin = @sin(radians);

        for (self.vertexes) |*v| {
            // get vector from origin to point
            const d = v.pos.diff(origin);

            // rotate vector
            const rotated: Point.Physical = .{
                .x = d.x * cos - d.y * sin,
                .y = d.x * sin + d.y * cos,
            };

            v.pos = origin.plus(rotated);
        }

        // recalc bounds
        var points: [4]Point.Physical = .{
            self.bounds.topLeft(),
            self.bounds.topRight(),
            self.bounds.bottomRight(),
            self.bounds.bottomLeft(),
        };

        for (&points) |*p| {
            // get vector from origin to point
            const d = p.diff(origin);

            // rotate vector
            const rotated: Point.Physical = .{
                .x = d.x * cos - d.y * sin,
                .y = d.x * sin + d.y * cos,
            };

            p.* = origin.plus(rotated);
        }

        self.bounds.x = @min(points[0].x, points[1].x, points[2].x, points[3].x);
        self.bounds.y = @min(points[0].y, points[1].y, points[2].y, points[3].y);
        self.bounds.w = @max(points[0].x, points[1].x, points[2].x, points[3].x);
        self.bounds.w -= self.bounds.x;
        self.bounds.h = @max(points[0].y, points[1].y, points[2].y, points[3].y);
        self.bounds.h -= self.bounds.y;
    }
};

pub fn renderTriangles(triangles: Triangles, tex: ?Texture) Backend.GenericError!void {
    if (triangles.vertexes.len == 0) {
        return;
    }

    if (dvui.clipGet().empty()) {
        return;
    }

    const cw = currentWindow();

    if (!cw.render_target.rendering) {
        const tri_copy = try triangles.dupe(cw.arena());
        const cmd = RenderCommand{ .snap = cw.snap_to_pixels, .clip = clipGet(), .cmd = .{ .triangles = .{ .tri = tri_copy, .tex = tex } } };

        var sw = cw.subwindowCurrent();
        try sw.render_cmds.append(cmd);
        return;
    }

    const clipr: ?Rect.Physical = if (triangles.bounds.clippedBy(clipGet())) clipGet().offsetNegPoint(cw.render_target.offset) else null;

    if (cw.render_target.offset.nonZero()) {
        const offset = cw.render_target.offset;
        for (triangles.vertexes) |*v| {
            v.pos = v.pos.diff(offset);
        }
    }

    try cw.backend.drawClippedTriangles(tex, triangles.vertexes, triangles.indices, clipr);
}

/// Called by floating widgets to participate in subwindow stacking - the order
/// in which multiple subwindows are drawn and which subwindow mouse events are
/// tagged with.
///
/// Only valid between `Window.begin`and `Window.end`.
pub fn subwindowAdd(id: WidgetId, rect: Rect, rect_pixels: Rect.Physical, modal: bool, stay_above_parent_window: ?WidgetId) void {
    const cw = currentWindow();
    const arena = cw.arena();

    for (cw.subwindows.items) |*sw| {
        if (id == sw.id) {
            // this window was here previously, just update data, so it stays in the same place in the stack
            sw.used = true;
            sw.rect = rect;
            sw.rect_pixels = rect_pixels;
            sw.modal = modal;
            sw.stay_above_parent_window = stay_above_parent_window;

            if (sw.render_cmds.items.len > 0 or sw.render_cmds_after.items.len > 0) {
                log.warn("subwindowAdd {x} is clearing some drawing commands (did you try to draw between subwindowCurrentSet and subwindowAdd?)\n", .{id});
            }

            sw.render_cmds = std.ArrayList(RenderCommand).init(arena);
            sw.render_cmds_after = std.ArrayList(RenderCommand).init(arena);
            return;
        }
    }

    // haven't seen this window before
    const sw = Window.Subwindow{ .id = id, .rect = rect, .rect_pixels = rect_pixels, .modal = modal, .stay_above_parent_window = stay_above_parent_window, .render_cmds = std.ArrayList(RenderCommand).init(arena), .render_cmds_after = std.ArrayList(RenderCommand).init(arena) };
    if (stay_above_parent_window) |subwin_id| {
        // it wants to be above subwin_id
        var i: usize = 0;
        while (i < cw.subwindows.items.len and cw.subwindows.items[i].id != subwin_id) {
            i += 1;
        }

        if (i < cw.subwindows.items.len) {
            i += 1;
        }

        // i points just past subwin_id, go until we run out of subwindows that want to be on top of this subwin_id
        while (i < cw.subwindows.items.len and cw.subwindows.items[i].stay_above_parent_window == subwin_id) {
            i += 1;
        }

        // i points just past all subwindows that want to be on top of this subwin_id
        cw.subwindows.insert(i, sw) catch @panic("Could not add subwindow to list");
    } else {
        // just put it on the top
        cw.subwindows.append(sw) catch @panic("Could not add subwindow to list");
    }
}

pub const subwindowCurrentSetReturn = struct {
    id: WidgetId,
    rect: Rect.Natural,
};

/// Used by floating windows (subwindows) to install themselves as the current
/// subwindow (the subwindow that widgets run now will be in).
///
/// Only valid between `Window.begin`and `Window.end`.
pub fn subwindowCurrentSet(id: WidgetId, rect: ?Rect.Natural) subwindowCurrentSetReturn {
    const cw = currentWindow();
    const ret: subwindowCurrentSetReturn = .{ .id = cw.subwindow_currentId, .rect = cw.subwindow_currentRect };
    cw.subwindow_currentId = id;
    if (rect) |r| {
        cw.subwindow_currentRect = r;
    }
    return ret;
}

/// Id of current subwindow (the one widgets run now will be in).
///
/// Only valid between `Window.begin`and `Window.end`.
pub fn subwindowCurrentId() WidgetId {
    const cw = currentWindow();
    return cw.subwindow_currentId;
}

/// Optional features you might want when doing a mouse/touch drag.
pub const DragStartOptions = struct {
    /// Use this cursor from when a drag starts to when it ends.
    cursor: ?enums.Cursor = null,

    /// Offset of point of interest from the mouse.  Useful during a drag to
    /// locate where to move the point of interest.
    offset: Point.Physical = .{},

    /// Used for cross-widget dragging.  See `draggingName`.
    name: []const u8 = "",
};

/// Prepare for a possible mouse drag.  This will detect a drag, and also a
/// normal click (mouse down and up without a drag).
///
/// * `dragging` will return a Point once mouse motion has moved at least 3
/// natural pixels away from p.
///
/// * if cursor is non-null and a drag starts, use that cursor while dragging
///
/// * offset given here can be retrieved later with `dragOffset` - example is
/// dragging bottom right corner of floating window.  The drag can start
/// anywhere in the hit area (passing the offset to the true corner), then
/// during the drag, the `dragOffset` is added to the current mouse location to
/// recover where to move the true corner.
///
/// See `dragStart` to immediately start a drag.
///
/// Only valid between `Window.begin`and `Window.end`.
pub fn dragPreStart(p: Point.Physical, options: DragStartOptions) void {
    const cw = currentWindow();
    cw.drag_state = .prestart;
    cw.drag_pt = p;
    cw.drag_offset = options.offset;
    cw.cursor_dragging = options.cursor;
    cw.drag_name = options.name;
}

/// Start a mouse drag from p.  Use when only dragging is possible (normal
/// click would do nothing), otherwise use `dragPreStart`.
///
/// * if cursor is non-null, use that cursor while dragging
///
/// * offset given here can be retrieved later with `dragOffset` - example is
/// dragging bottom right corner of floating window.  The drag can start
/// anywhere in the hit area (passing the offset to the true corner), then
/// during the drag, the `dragOffset` is added to the current mouse location to
/// recover where to move the true corner.
///
/// Only valid between `Window.begin`and `Window.end`.
pub fn dragStart(p: Point.Physical, options: DragStartOptions) void {
    const cw = currentWindow();
    cw.drag_state = .dragging;
    cw.drag_pt = p;
    cw.drag_offset = options.offset;
    cw.cursor_dragging = options.cursor;
    cw.drag_name = options.name;
}

/// Get offset previously given to `dragPreStart` or `dragStart`.  See those.
///
/// Only valid between `Window.begin`and `Window.end`.
pub fn dragOffset() Point.Physical {
    const cw = currentWindow();
    return cw.drag_offset;
}

/// If a mouse drag is happening, return the pixel difference to p from the
/// previous dragging call or the drag starting location (from `dragPreStart`
/// or `dragStart`).  Otherwise return null, meaning a drag hasn't started yet.
///
/// Only valid between `Window.begin`and `Window.end`.
pub fn dragging(p: Point.Physical) ?Point.Physical {
    const cw = currentWindow();
    switch (cw.drag_state) {
        .none => return null,
        .dragging => {
            const dp = p.diff(cw.drag_pt);
            cw.drag_pt = p;
            return dp;
        },
        .prestart => {
            const dp = p.diff(cw.drag_pt);
            const dps = dp.scale(1 / windowNaturalScale(), Point.Natural);
            if (@abs(dps.x) > 3 or @abs(dps.y) > 3) {
                cw.drag_pt = p;
                cw.drag_state = .dragging;
                return dp;
            } else {
                return null;
            }
        },
    }
}

/// True if `dragging` and `dragStart` (or `dragPreStart`) was given name.
///
/// Useful for cross-widget drags.
///
/// Only valid between `Window.begin`and `Window.end`.
pub fn draggingName(name: []const u8) bool {
    const cw = currentWindow();
    return cw.drag_state == .dragging and cw.drag_name.len > 0 and std.mem.eql(u8, name, cw.drag_name);
}

/// Stop any mouse drag.
///
/// Only valid between `Window.begin`and `Window.end`.
pub fn dragEnd() void {
    const cw = currentWindow();
    cw.drag_state = .none;
}

/// The difference between the final mouse position this frame and last frame.
/// Use `mouseTotalMotion().nonZero()` to detect if any mouse motion has occurred.
///
/// Only valid between `Window.begin`and `Window.end`.
pub fn mouseTotalMotion() Point.Physical {
    const cw = currentWindow();
    return .diff(cw.mouse_pt, cw.mouse_pt_prev);
}

/// Used to track which widget holds mouse capture.
pub const CaptureMouse = struct {
    /// widget ID
    id: WidgetId,
    /// physical pixels (aka capture zone)
    rect: Rect.Physical,
    /// subwindow id the widget with capture is in
    subwindow_id: WidgetId,
};
/// Capture the mouse for this widget's data.
/// (i.e. `eventMatch` return true for this widget and false for all others)
/// and capture is explicitly released when passing `null`.
///
/// Tracks the widget's id / subwindow / rect, so that `.position` mouse events can still
/// be presented to widgets who's rect overlap with the widget holding the capture.
/// (which is what you would expect for e.g. background highlight)
///
/// Only valid between `Window.begin`and `Window.end`.
pub fn captureMouse(wd: ?*WidgetData) void {
    const cm = if (wd) |data| CaptureMouse{
        .id = data.id,
        .rect = data.borderRectScale().r,
        .subwindow_id = subwindowCurrentId(),
    } else null;
    captureMouseCustom(cm);
}
/// In most cases, use `captureMouse` but if you want to customize the
/// "capture zone" you can use this function instead.
///
/// Only valid between `Window.begin`and `Window.end`.
pub fn captureMouseCustom(cm: ?CaptureMouse) void {
    const cw = currentWindow();
    cw.capture = cm;
    if (cm != null) {
        cw.captured_last_frame = true;
    }
}
/// If the widget ID passed has mouse capture, this maintains that capture for
/// the next frame.  This is usually called for you in `WidgetData.init`.
///
/// This can be called every frame regardless of capture.
///
/// Only valid between `Window.begin`and `Window.end`.
pub fn captureMouseMaintain(cm: CaptureMouse) void {
    const cw = currentWindow();
    if (cw.capture != null and cw.capture.?.id == cm.id) {
        // to maintain capture, we must be on or above the
        // top modal window
        var i = cw.subwindows.items.len;
        while (i > 0) : (i -= 1) {
            const sw = &cw.subwindows.items[i - 1];
            if (sw.id == cw.subwindow_currentId) {
                // maintaining capture
                // either our floating window is above the top modal
                // or there are no floating modal windows
                cw.capture.?.rect = cm.rect;
                cw.captured_last_frame = true;
                return;
            } else if (sw.modal) {
                // found modal before we found current
                // cancel the capture, and cancel
                // any drag being done
                captureMouse(null);
                dragEnd();
                return;
            }
        }
    }
}

/// Test if the passed widget ID currently has mouse capture.
///
/// Only valid between `Window.begin`and `Window.end`.
pub fn captured(id: WidgetId) bool {
    if (captureMouseGet()) |cm| {
        return id == cm.id;
    }
    return false;
}

/// Get the widget ID that currently has mouse capture or null if none.
///
/// Only valid between `Window.begin`and `Window.end`.
pub fn captureMouseGet() ?CaptureMouse {
    return currentWindow().capture;
}

/// Get current screen rectangle in pixels that drawing is being clipped to.
///
/// Only valid between `Window.begin`and `Window.end`.
pub fn clipGet() Rect.Physical {
    return currentWindow().clipRect;
}

/// Intersect the given physical rect with the current clipping rect and set
/// as the new clipping rect.
///
/// Returns the previous clipping rect, use clipSet to restore it.
///
/// Only valid between `Window.begin`and `Window.end`.
pub fn clip(new: Rect.Physical) Rect.Physical {
    const cw = currentWindow();
    const ret = cw.clipRect;
    clipSet(cw.clipRect.intersect(new));
    return ret;
}

/// Set the current clipping rect to the given physical rect.
///
/// Only valid between `Window.begin`and `Window.end`.
pub fn clipSet(r: Rect.Physical) void {
    currentWindow().clipRect = r;
}

/// Set snap_to_pixels setting.  If true:
/// * fonts are rendered at @floor(font.size)
/// * drawing is generally rounded to the nearest pixel
///
/// Returns the previous setting.
///
/// Only valid between `Window.begin`and `Window.end`.
pub fn snapToPixelsSet(snap: bool) bool {
    const cw = currentWindow();
    const old = cw.snap_to_pixels;
    cw.snap_to_pixels = snap;
    return old;
}

/// Get current snap_to_pixels setting.  See `snapToPixelsSet`.
///
/// Only valid between `Window.begin`and `Window.end`.
pub fn snapToPixels() bool {
    const cw = currentWindow();
    return cw.snap_to_pixels;
}

/// Requests another frame to be shown.
///
/// This only matters if you are using dvui to manage the framerate (by calling
/// `Window.waitTime` and using the return value to wait with event
/// interruption - for example `sdl_backend.waitEventTimeout` at the end of each
/// frame).
///
/// src and id are for debugging, which is enabled by calling
/// `Window.debugRefresh(true)`.  The debug window has a toggle button for this.
///
/// Can be called from any thread.
///
/// If called from non-GUI thread or outside `Window.begin`/`Window.end`, you must
/// pass a pointer to the Window you want to refresh.  In that case dvui will
/// go through the backend because the gui thread might be waiting.
pub fn refresh(win: ?*Window, src: std.builtin.SourceLocation, id: ?WidgetId) void {
    if (win) |w| {
        // we are being called from non gui thread, the gui thread might be
        // sleeping, so need to trigger a wakeup via the backend
        w.refreshBackend(src, id);
    } else {
        if (current_window) |cw| {
            cw.refreshWindow(src, id);
        } else {
            log.err("{s}:{d} refresh current_window was null, pass a *Window as first parameter if calling from other thread or outside window.begin()/end()", .{ src.file, src.line });
        }
    }
}

/// Get the textual content of the system clipboard.  Caller must copy.
///
/// Only valid between `Window.begin`and `Window.end`.
pub fn clipboardText() []const u8 {
    const cw = currentWindow();
    return cw.backend.clipboardText() catch |err| blk: {
        logError(@src(), err, "Could not get clipboard text", .{});
        break :blk "";
    };
}

/// Set the textual content of the system clipboard.
///
/// Only valid between `Window.begin`and `Window.end`.
pub fn clipboardTextSet(text: []const u8) void {
    const cw = currentWindow();
    cw.backend.clipboardTextSet(text) catch |err| {
        logError(@src(), err, "Could not set clipboard text '{s}'", .{text});
    };
}

/// Ask the system to open the given url.
///
/// Only valid between `Window.begin`and `Window.end`.
pub fn openURL(url: []const u8) void {
    const cw = currentWindow();
    cw.backend.openURL(url) catch |err| {
        logError(@src(), err, "Could not open url '{s}'", .{url});
    };
}

/// Seconds elapsed between last frame and current.  This value can be quite
/// high after a period with no user interaction.
///
/// Only valid between `Window.begin`and `Window.end`.
pub fn secondsSinceLastFrame() f32 {
    return currentWindow().secs_since_last_frame;
}

/// Average frames per second over the past 30 frames.
///
/// Only valid between `Window.begin`and `Window.end`.
pub fn FPS() f32 {
    return currentWindow().FPS();
}

/// Get the Widget that would be the parent of a new widget.
///
/// ```zig
/// dvui.parentGet().extendId(@src(), id_extra)
/// ```
/// is how new widgets get their id, and can be used to make a unique id without
/// making a widget.
///
/// Only valid between `Window.begin`and `Window.end`.
pub fn parentGet() Widget {
    return currentWindow().wd.parent;
}

/// Make w the new parent widget.  See `parentGet`.
///
/// Only valid between `Window.begin`and `Window.end`.
pub fn parentSet(w: Widget) void {
    const cw = currentWindow();
    cw.wd.parent = w;
}

/// Make a previous parent widget the current parent.
///
/// Pass the current parent's id.  This is used to detect a coding error where
/// a widget's `.deinit()` was accidentally not called.
///
/// Only valid between `Window.begin`and `Window.end`.
pub fn parentReset(id: WidgetId, w: Widget) void {
    const cw = currentWindow();
    const actual_current = cw.wd.parent.data().id;
    if (id != actual_current) {
        cw.debug_widget_id = actual_current;

        var wd = cw.wd.parent.data();

        log.err("widget is not closed within its parent. did you forget to call `.deinit()`?", .{});

        while (true) : (wd = wd.parent.data()) {
            log.err("  {s}:{d} {s} {x}{s}", .{
                wd.src.file,
                wd.src.line,
                wd.options.name orelse "???",
                wd.id,
                if (wd.id == cw.wd.id) "\n" else "",
            });

            if (wd.id == cw.wd.id) {
                // got to base Window
                break;
            }
        }
    }
    cw.wd.parent = w;
}

/// Set if dvui should immediately render, and return the previous setting.
///
/// If false, the render functions defer until `Window.end`.
///
/// Only valid between `Window.begin`and `Window.end`.
pub fn renderingSet(r: bool) bool {
    const cw = currentWindow();
    const ret = cw.render_target.rendering;
    cw.render_target.rendering = r;
    return ret;
}

/// Get the OS window size in natural pixels.  Physical pixels might be more on
/// a hidpi screen or if the user has content scaling.  See `windowRectPixels`.
///
/// Natural pixels is the unit for subwindow sizing and placement.
///
/// Only valid between `Window.begin`and `Window.end`.
pub fn windowRect() Rect.Natural {
    // Window.wd.rect is the definition of natural
    return .cast(currentWindow().wd.rect);
}

/// Get the OS window size in pixels.  See `windowRect`.
///
/// Pixels is the unit for rendering and user input.
///
/// Only valid between `Window.begin`and `Window.end`.
pub fn windowRectPixels() Rect.Physical {
    return currentWindow().rect_pixels;
}

/// Get the Rect and scale factor for the OS window.  The Rect is in pixels,
/// and the scale factor is how many pixels per natural pixel.  See
/// `windowRect`.
///
/// Only valid between `Window.begin`and `Window.end`.
pub fn windowRectScale() RectScale {
    return currentWindow().rectScale();
}

/// The natural scale is how many pixels per natural pixel.  Useful for
/// converting between user input and subwindow size/position.  See
/// `windowRect`.
///
/// Only valid between `Window.begin`and `Window.end`.
pub fn windowNaturalScale() f32 {
    return currentWindow().natural_scale;
}

/// True if this is the first frame we've seen this widget id, meaning we don't
/// know its min size yet.  The widget will record its min size in `.deinit()`.
///
/// If a widget is not seen for a frame, its min size will be forgotten and
/// firstFrame will return true the next frame we see it.
///
/// Only valid between `Window.begin`and `Window.end`.
pub fn firstFrame(id: WidgetId) bool {
    return minSizeGet(id) == null;
}

/// Get the min size recorded for id from last frame or null if id was not seen
/// last frame.
///
/// Usually you want `minSize` to combine min size from last frame with a min
/// size provided by the user code.
///
/// Only valid between `Window.begin`and `Window.end`.
pub fn minSizeGet(id: WidgetId) ?Size {
    return currentWindow().min_sizes.get(id);
}

/// Return the maximum of min_size and the min size for id from last frame.
///
/// See `minSizeGet` to get only the min size from last frame.
///
/// Only valid between `Window.begin`and `Window.end`.
pub fn minSize(id: WidgetId, min_size: Size) Size {
    var size = min_size;

    // Need to take the max of both given and previous.  ScrollArea could be
    // passed a min size Size{.w = 0, .h = 200} meaning to get the width from the
    // previous min size.
    if (minSizeGet(id)) |ms| {
        size = Size.max(size, ms);
    }

    return size;
}

/// Make a unique id from `src` and `id_extra`, possibly starting with start
/// (usually a parent widget id).  This is how the initial parent widget id is
/// created, and also toasts and dialogs from other threads.
///
/// See `Widget.extendId` which calls this with the widget id as start.
///
/// ```zig
/// dvui.parentGet().extendId(@src(), id_extra)
/// ```
/// is how new widgets get their id, and can be used to make a unique id without
/// making a widget.
pub fn hashSrc(start: ?WidgetId, src: std.builtin.SourceLocation, id_extra: usize) WidgetId {
    var hash = fnv.init();
    if (start) |s| {
        hash.value = s.asU64();
    }
    hash.update(std.mem.asBytes(&src.module.ptr));
    hash.update(std.mem.asBytes(&src.file.ptr));
    hash.update(std.mem.asBytes(&src.line));
    hash.update(std.mem.asBytes(&src.column));
    hash.update(std.mem.asBytes(&id_extra));
    return @enumFromInt(hash.final());
}

/// Make a new id by combining id with the contents of key.  This is how dvui
/// tracks things in `dataGet`/`dataSet`, `animation`, and `timer`.
pub fn hashIdKey(id: WidgetId, key: []const u8) u64 {
    var h = fnv.init();
    h.value = id.asU64();
    h.update(key);
    return h.final();
}

/// Set key/value pair for given id.
///
/// Can be called from any thread.
///
/// If called from non-GUI thread or outside `Window.begin`/`Window.end`, you must
/// pass a pointer to the `Window` you want to add the data to.
///
/// Stored data with the same id/key will be freed at next `win.end()`.
///
/// If you want to store the contents of a slice, use `dataSetSlice`.
pub fn dataSet(win: ?*Window, id: WidgetId, key: []const u8, data: anytype) void {
    dataSetAdvanced(win, id, key, data, false, 1);
}

/// Set key/value pair for given id, copying the slice contents. Can be passed
/// a slice or pointer to an array.
///
/// Can be called from any thread.
///
/// Stored data with the same id/key will be freed at next `win.end()`.
///
/// If called from non-GUI thread or outside `Window.begin`/`Window.end`, you must
/// pass a pointer to the `Window` you want to add the data to.
pub fn dataSetSlice(win: ?*Window, id: WidgetId, key: []const u8, data: anytype) void {
    dataSetSliceCopies(win, id, key, data, 1);
}

/// Same as `dataSetSlice`, but will copy data `num_copies` times all concatenated
/// into a single slice.  Useful to get dvui to allocate a specific number of
/// entries that you want to fill in after.
pub fn dataSetSliceCopies(win: ?*Window, id: WidgetId, key: []const u8, data: anytype, num_copies: usize) void {
    const dt = @typeInfo(@TypeOf(data));
    if (dt == .pointer and dt.pointer.size == .slice) {
        if (dt.pointer.sentinel()) |s| {
            dataSetAdvanced(win, id, key, @as([:s]dt.pointer.child, @constCast(data)), true, num_copies);
        } else {
            dataSetAdvanced(win, id, key, @as([]dt.pointer.child, @constCast(data)), true, num_copies);
        }
    } else if (dt == .pointer and dt.pointer.size == .one and @typeInfo(dt.pointer.child) == .array) {
        const child_type = @typeInfo(dt.pointer.child);
        if (child_type.array.sentinel()) |s| {
            dataSetAdvanced(win, id, key, @as([:s]child_type.array.child, @constCast(data)), true, num_copies);
        } else {
            dataSetAdvanced(win, id, key, @as([]child_type.array.child, @constCast(data)), true, num_copies);
        }
    } else {
        @compileError("dataSetSlice needs a slice or pointer to array, given " ++ @typeName(@TypeOf(data)));
    }
}

/// Set key/value pair for given id.
///
/// Can be called from any thread.
///
/// If called from non-GUI thread or outside `Window.begin`/`Window.end`, you must
/// pass a pointer to the `Window` you want to add the data to.
///
/// Stored data with the same id/key will be freed at next `win.end()`.
///
/// If `copy_slice` is true, data must be a slice or pointer to array, and the
/// contents are copied into internal storage. If false, only the slice itself
/// (ptr and len) and stored.
pub fn dataSetAdvanced(win: ?*Window, id: WidgetId, key: []const u8, data: anytype, comptime copy_slice: bool, num_copies: usize) void {
    if (win) |w| {
        // we are being called from non gui thread or outside begin()/end()
        w.dataSetAdvanced(id, key, data, copy_slice, num_copies);
    } else {
        if (current_window) |cw| {
            cw.dataSetAdvanced(id, key, data, copy_slice, num_copies);
        } else {
            @panic("dataSet current_window was null, pass a *Window as first parameter if calling from other thread or outside window.begin()/end()");
        }
    }
}

/// Retrieve the value for given key associated with id.
///
/// Can be called from any thread.
///
/// If called from non-GUI thread or outside `Window.begin`/`Window.end`, you must
/// pass a pointer to the `Window` you want to add the data to.
///
/// If you want a pointer to the stored data, use `dataGetPtr`.
///
/// If you want to get the contents of a stored slice, use `dataGetSlice`.
pub fn dataGet(win: ?*Window, id: WidgetId, key: []const u8, comptime T: type) ?T {
    if (dataGetInternal(win, id, key, T, false)) |bytes| {
        return @as(*T, @alignCast(@ptrCast(bytes.ptr))).*;
    } else {
        return null;
    }
}

/// Retrieve the value for given key associated with id.  If no value was stored, store default and then return it.
///
/// Can be called from any thread.
///
/// If called from non-GUI thread or outside `Window.begin`/`Window.end`, you must
/// pass a pointer to the `Window` you want to add the data to.
///
/// If you want a pointer to the stored data, use `dataGetPtrDefault`.
///
/// If you want to get the contents of a stored slice, use `dataGetSlice`.
pub fn dataGetDefault(win: ?*Window, id: WidgetId, key: []const u8, comptime T: type, default: T) T {
    if (dataGetInternal(win, id, key, T, false)) |bytes| {
        return @as(*T, @alignCast(@ptrCast(bytes.ptr))).*;
    } else {
        dataSet(win, id, key, default);
        return default;
    }
}

/// Retrieve a pointer to the value for given key associated with id.  If no
/// value was stored, store default and then return a pointer to the stored
/// value.
///
/// Can be called from any thread.
///
/// If called from non-GUI thread or outside `Window.begin`/`Window.end`, you must
/// pass a pointer to the `Window` you want to add the data to.
///
/// Returns a pointer to internal storage, which will be freed after a frame
/// where there is no call to any `dataGet`/`dataSet` functions for that id/key
/// combination.
///
/// If you want to get the contents of a stored slice, use `dataGetSlice`.
pub fn dataGetPtrDefault(win: ?*Window, id: WidgetId, key: []const u8, comptime T: type, default: T) *T {
    if (dataGetPtr(win, id, key, T)) |ptr| {
        return ptr;
    } else {
        dataSet(win, id, key, default);
        return dataGetPtr(win, id, key, T).?;
    }
}

/// Retrieve a pointer to the value for given key associated with id.
///
/// Can be called from any thread.
///
/// If called from non-GUI thread or outside `Window.begin`/`Window.end`, you must
/// pass a pointer to the `Window` you want to add the data to.
///
/// Returns a pointer to internal storage, which will be freed after a frame
/// where there is no call to any `dataGet`/`dataSet` functions for that id/key
/// combination.
///
/// If you want to get the contents of a stored slice, use `dataGetSlice`.
pub fn dataGetPtr(win: ?*Window, id: WidgetId, key: []const u8, comptime T: type) ?*T {
    if (dataGetInternal(win, id, key, T, false)) |bytes| {
        return @as(*T, @alignCast(@ptrCast(bytes.ptr)));
    } else {
        return null;
    }
}

/// Retrieve slice contents for given key associated with id.
///
/// `dataSetSlice` strips const from the slice type, so always call
/// `dataGetSlice` with a mutable slice type ([]u8, not []const u8).
///
/// Can be called from any thread.
///
/// If called from non-GUI thread or outside `Window.begin`/`Window.end`, you must
/// pass a pointer to the `Window` you want to add the data to.
///
/// The returned slice points to internal storage, which will be freed after
/// a frame where there is no call to any `dataGet`/`dataSet` functions for that
/// id/key combination.
pub fn dataGetSlice(win: ?*Window, id: WidgetId, key: []const u8, comptime T: type) ?T {
    const dt = @typeInfo(T);
    if (dt != .pointer or dt.pointer.size != .slice) {
        @compileError("dataGetSlice needs a slice, given " ++ @typeName(T));
    }

    if (dataGetInternal(win, id, key, T, true)) |bytes| {
        if (dt.pointer.sentinel()) |sentinel| {
            return @as([:sentinel]align(@alignOf(dt.pointer.child)) dt.pointer.child, @alignCast(@ptrCast(std.mem.bytesAsSlice(dt.pointer.child, bytes[0 .. bytes.len - @sizeOf(dt.pointer.child)]))));
        } else {
            return @as([]align(@alignOf(dt.pointer.child)) dt.pointer.child, @alignCast(std.mem.bytesAsSlice(dt.pointer.child, bytes)));
        }
    } else {
        return null;
    }
}

/// Retrieve slice contents for given key associated with id.
///
/// If the id/key doesn't exist yet, store the default slice into internal
/// storage, and then return the internal storage slice.
///
/// Can be called from any thread.
///
/// If called from non-GUI thread or outside `Window.begin`/`Window.end`, you must
/// pass a pointer to the `Window` you want to add the data to.
///
/// The returned slice points to internal storage, which will be freed after
/// a frame where there is no call to any `dataGet`/`dataSet` functions for that
/// id/key combination.
pub fn dataGetSliceDefault(win: ?*Window, id: WidgetId, key: []const u8, comptime T: type, default: []const @typeInfo(T).pointer.child) T {
    return dataGetSlice(win, id, key, T) orelse blk: {
        dataSetSlice(win, id, key, default);
        break :blk dataGetSlice(win, id, key, T).?;
    };
}

// returns the backing slice of bytes if we have it
pub fn dataGetInternal(win: ?*Window, id: WidgetId, key: []const u8, comptime T: type, slice: bool) ?[]u8 {
    if (win) |w| {
        // we are being called from non gui thread or outside begin()/end()
        return w.dataGetInternal(id, key, T, slice);
    } else {
        if (current_window) |cw| {
            return cw.dataGetInternal(id, key, T, slice);
        } else {
            @panic("dataGet current_window was null, pass a *Window as first parameter if calling from other thread or outside window.begin()/end()");
        }
    }
}

/// Remove key (and data if any) for given id.  The data will be freed at next
/// `win.end()`.
///
/// Can be called from any thread.
///
/// If called from non-GUI thread or outside `Window.begin`/`Window.end`, you must
/// pass a pointer to the `Window` you want to add the dialog to.
pub fn dataRemove(win: ?*Window, id: WidgetId, key: []const u8) void {
    if (win) |w| {
        // we are being called from non gui thread or outside begin()/end()
        return w.dataRemove(id, key);
    } else {
        if (current_window) |cw| {
            return cw.dataRemove(id, key);
        } else {
            @panic("dataRemove current_window was null, pass a *Window as first parameter if calling from other thread or outside window.begin()/end()");
        }
    }
}

/// Return a rect that fits inside avail given the options. avail wins over
/// `min_size`.
pub fn placeIn(avail: Rect, min_size: Size, e: Options.Expand, g: Options.Gravity) Rect {
    var size = min_size;

    // you never get larger than available
    size.w = @min(size.w, avail.w);
    size.h = @min(size.h, avail.h);

    switch (e) {
        .none => {},
        .horizontal => {
            size.w = avail.w;
        },
        .vertical => {
            size.h = avail.h;
        },
        .both => {
            size = avail.size();
        },
        .ratio => {
            if (min_size.w > 0 and min_size.h > 0 and avail.w > 0 and avail.h > 0) {
                const ratio = min_size.w / min_size.h;
                if (min_size.w > avail.w or min_size.h > avail.h) {
                    // contracting
                    const wratio = avail.w / min_size.w;
                    const hratio = avail.h / min_size.h;
                    if (wratio < hratio) {
                        // width is constraint
                        size.w = avail.w;
                        size.h = @min(avail.h, wratio * min_size.h);
                    } else {
                        // height is constraint
                        size.h = avail.h;
                        size.w = @min(avail.w, hratio * min_size.w);
                    }
                } else {
                    // expanding
                    const aratio = (avail.w - size.w) / (avail.h - size.h);
                    if (aratio > ratio) {
                        // height is constraint
                        size.w = @min(avail.w, avail.h * ratio);
                        size.h = avail.h;
                    } else {
                        // width is constraint
                        size.w = avail.w;
                        size.h = @min(avail.h, avail.w / ratio);
                    }
                }
            }
        },
    }

    var r = avail.shrinkToSize(size);
    r.x = avail.x + g.x * (avail.w - r.w);
    r.y = avail.y + g.y * (avail.h - r.h);

    return r;
}

/// Get the slice of `Event`s for this frame.
///
/// Only valid between `Window.begin`and `Window.end`.
pub fn events() []Event {
    return currentWindow().events.items;
}

/// Wrapper around `eventMatch` for normal usage.
///
/// Only valid between `Window.begin`and `Window.end`.
pub fn eventMatchSimple(e: *Event, wd: *WidgetData) bool {
    return eventMatch(e, .{ .id = wd.id, .r = wd.borderRectScale().r });
}

/// Data for matching events to widgets.  See `eventMatch`.
pub const EventMatchOptions = struct {
    /// Id of widget, used to route non pointer events based on focus.
    id: WidgetId,

    /// Physical pixel rect used to match pointer events.
    r: Rect.Physical,

    /// true means match all focus-based events routed to the subwindow with
    /// id.  This is how subwindows catch things like tab if no widget in that
    /// subwindow has focus.
    cleanup: bool = false,
};

/// Should e be processed by a widget with the given id and screen rect?
///
/// This is the core event matching logic and includes keyboard focus and mouse
/// capture.  Call this on each event in `events` to know whether to process.
///
/// If asking whether an existing widget would process an event (if you are
/// wrapping a widget), that widget should have a `matchEvent` which calls this
/// internally but might extend the logic, or use that function to track state
/// (like whether a modifier key is being pressed).
///
/// Only valid between `Window.begin`and `Window.end`.
pub fn eventMatch(e: *Event, opts: EventMatchOptions) bool {
    if (e.handled) return false;

    if (e.focus_windowId) |wid| {
        // focusable event
        if (opts.cleanup) {
            // window is catching all focus-routed events that didn't get
            // processed (maybe the focus widget never showed up)
            if (wid != opts.id) {
                // not the focused window
                return false;
            }
        } else {
            if (e.focus_widgetId != opts.id) {
                // not the focused widget
                return false;
            }
        }
    }

    switch (e.evt) {
        .key => {},
        .text => {},
        .mouse => |me| {
            const capture = captureMouseGet();
            var other_capture = false;
            if (capture) |cm| blk: {
                if (me.action == .wheel_x or me.action == .wheel_y) {
                    // wheel is not affected by mouse capture
                    break :blk;
                }

                if (cm.id == opts.id) {
                    // we have capture, we get all mouse events
                    return true;
                } else {
                    // someone else has capture
                    other_capture = true;
                }
            }

            if (me.floating_win != subwindowCurrentId()) {
                // floating window is above us
                return false;
            }

            if (!opts.r.contains(me.p)) {
                // mouse not in our rect
                return false;
            }

            if (!clipGet().contains(me.p)) {
                // mouse not in clip region

                // prevents widgets that are scrolled off a
                // scroll area from processing events
                return false;
            }

            if (other_capture) {
                // someone else has capture, but otherwise we would have gotten
                // this mouse event
                if (me.action == .position and capture.?.subwindow_id == subwindowCurrentId() and !capture.?.rect.intersect(opts.r).empty()) {
                    // we might be trying to highlight a background around the widget with capture:
                    // * we are in the same subwindow
                    // * our rect overlaps with the capture rect
                    return true;
                }

                return false;
            }
        },

        .close_popup => unreachable,
        .scroll_drag => unreachable,
        .scroll_to => unreachable,
        .scroll_propagate => unreachable,
    }

    return true;
}

/// Animation state - see `animation` and `animationGet`.
///
/// start_time and `end_time` are relative to the current frame time.  At the
/// start of each frame both are reduced by the micros since the last frame.
///
/// An animation will be active thru a frame where its `end_time` is <= 0, and be
/// deleted at the beginning of the next frame.  See `spinner` for an example of
/// how to have a seamless continuous animation.
pub const Animation = struct {
    easing: *const easing.EasingFn = easing.linear,
    start_val: f32 = 0,
    end_val: f32 = 1,
    start_time: i32 = 0,
    end_time: i32,

    /// Get the interpolated value between `start_val` and `end_val`
    ///
    /// For some easing functions, this value can extend above or bellow
    /// `start_val` and `end_val`. If this is an issue, you can choose
    /// a different easing function or use `std.math.clamp`
    pub fn value(a: *const Animation) f32 {
        if (a.start_time >= 0) return a.start_val;
        if (a.done()) return a.end_val;
        const frac = @as(f32, @floatFromInt(-a.start_time)) / @as(f32, @floatFromInt(a.end_time - a.start_time));
        const t = a.easing(std.math.clamp(frac, 0, 1));
        return std.math.lerp(a.start_val, a.end_val, t);
    }

    // return true on the last frame for this animation
    pub fn done(a: *const Animation) bool {
        if (a.end_time <= 0) {
            return true;
        }

        return false;
    }
};

/// Add animation a to key associated with id.  See `Animation`.
///
/// Only valid between `Window.begin` and `Window.end`.
pub fn animation(id: WidgetId, key: []const u8, a: Animation) void {
    var cw = currentWindow();
    const h = hashIdKey(id, key);
    cw.animations.put(cw.gpa, h, a) catch |err| switch (err) {
        error.OutOfMemory => {
            log.err("animation got {!} for id {x} key {s}\n", .{ err, id, key });
        },
    };
}

/// Retrieve an animation previously added with `animation`.  See `Animation`.
///
/// Only valid between `Window.begin` and `Window.end`.
pub fn animationGet(id: WidgetId, key: []const u8) ?Animation {
    const h = hashIdKey(id, key);
    return currentWindow().animations.get(h);
}

/// Add a timer for id that will be `timerDone` on the first frame after micros
/// has passed.
///
/// Only valid between `Window.begin`and `Window.end`.
pub fn timer(id: WidgetId, micros: i32) void {
    currentWindow().timer(id, micros);
}

/// Return the number of micros left on the timer for id if there is one.  If
/// `timerDone`, this value will be <= 0 and represents how many micros this
/// frame is past the timer expiration.
///
/// Only valid between `Window.begin`and `Window.end`.
pub fn timerGet(id: WidgetId) ?i32 {
    if (animationGet(id, "_timer")) |a| {
        return a.end_time;
    } else {
        return null;
    }
}

/// Return true on the first frame after a timer has expired.
///
/// Only valid between `Window.begin`and `Window.end`.
pub fn timerDone(id: WidgetId) bool {
    if (timerGet(id)) |end_time| {
        if (end_time <= 0) {
            return true;
        }
    }

    return false;
}

/// Return true if `timerDone` or if there is no timer.  Useful for periodic
/// events (see Clock example in `Examples.animations`).
///
/// Only valid between `Window.begin`and `Window.end`.
pub fn timerDoneOrNone(id: WidgetId) bool {
    return timerDone(id) or (timerGet(id) == null);
}

pub const TabIndex = struct {
    windowId: WidgetId,
    widgetId: WidgetId,
    tabIndex: u16,
};

/// Set the tab order for this widget.  `tab_index` values are visited starting
/// with 1 and going up.
///
/// A zero `tab_index` means this function does nothing and the widget is not
/// added to the tab order.
///
/// A null `tab_index` means it will be visited after all normal values.  All
/// null widgets are visited in order of calling `tabIndexSet`.
///
/// Only valid between `Window.begin`and `Window.end`.
pub fn tabIndexSet(widget_id: WidgetId, tab_index: ?u16) void {
    if (tab_index != null and tab_index.? == 0)
        return;

    var cw = currentWindow();
    const ti = TabIndex{ .windowId = cw.subwindow_currentId, .widgetId = widget_id, .tabIndex = (tab_index orelse math.maxInt(u16)) };
    cw.tab_index.append(ti) catch |err| {
        logError(@src(), err, "Could not set tab index. This might break keyboard navigation as the widget may become unreachable via tab", .{});
    };
}

/// Move focus to the next widget in tab index order.  Uses the tab index values from last frame.
///
/// If you are calling this due to processing an event, you can pass `Event`'s num
/// and any further events will have their focus adjusted.
///
/// Only valid between `Window.begin`and `Window.end`.
pub fn tabIndexNext(event_num: ?u16) void {
    const cw = currentWindow();
    const widgetId = focusedWidgetId();
    var oldtab: ?u16 = null;
    if (widgetId != null) {
        for (cw.tab_index_prev.items) |ti| {
            if (ti.windowId == cw.focused_subwindowId and ti.widgetId == widgetId.?) {
                oldtab = ti.tabIndex;
                break;
            }
        }
    }

    // find the first widget with a tabindex greater than oldtab
    // or the first widget with lowest tabindex if oldtab is null
    var newtab: u16 = math.maxInt(u16);
    var newId: ?WidgetId = null;
    var foundFocus = false;

    for (cw.tab_index_prev.items) |ti| {
        if (ti.windowId == cw.focused_subwindowId) {
            if (ti.widgetId == widgetId) {
                foundFocus = true;
            } else if (foundFocus == true and oldtab != null and ti.tabIndex == oldtab.?) {
                // found the first widget after current that has the same tabindex
                newtab = ti.tabIndex;
                newId = ti.widgetId;
                break;
            } else if (oldtab == null or ti.tabIndex > oldtab.?) {
                if (newId == null or ti.tabIndex < newtab) {
                    newtab = ti.tabIndex;
                    newId = ti.widgetId;
                }
            }
        }
    }

    focusWidget(newId, null, event_num);
}

/// Move focus to the previous widget in tab index order.  Uses the tab index values from last frame.
///
/// If you are calling this due to processing an event, you can pass `Event`'s num
/// and any further events will have their focus adjusted.
///
/// Only valid between `Window.begin`and `Window.end`.
pub fn tabIndexPrev(event_num: ?u16) void {
    const cw = currentWindow();
    const widgetId = focusedWidgetId();
    var oldtab: ?u16 = null;
    if (widgetId != null) {
        for (cw.tab_index_prev.items) |ti| {
            if (ti.windowId == cw.focused_subwindowId and ti.widgetId == widgetId.?) {
                oldtab = ti.tabIndex;
                break;
            }
        }
    }

    // find the last widget with a tabindex less than oldtab
    // or the last widget with highest tabindex if oldtab is null
    var newtab: u16 = 1;
    var newId: ?WidgetId = null;
    var foundFocus = false;

    for (cw.tab_index_prev.items) |ti| {
        if (ti.windowId == cw.focused_subwindowId) {
            if (ti.widgetId == widgetId) {
                foundFocus = true;

                if (oldtab != null and newtab == oldtab.?) {
                    // use last widget before that has the same tabindex
                    // might be none before so we'll go to null
                    break;
                }
            } else if (oldtab == null or ti.tabIndex < oldtab.? or (!foundFocus and ti.tabIndex == oldtab.?)) {
                if (ti.tabIndex >= newtab) {
                    newtab = ti.tabIndex;
                    newId = ti.widgetId;
                }
            }
        }
    }

    focusWidget(newId, null, event_num);
}

/// Wigets that accept text input should call this on frames they have focus.
///
/// It communicates:
/// * text input should happen (maybe shows an on screen keyboard)
/// * rect on screen (position possible IME window)
///
/// Only valid between `Window.begin`and `Window.end`.
pub fn wantTextInput(r: Rect.Natural) void {
    const cw = currentWindow();
    cw.text_input_rect = r;
}

pub fn floatingMenu(src: std.builtin.SourceLocation, init_opts: FloatingMenuWidget.InitOptions, opts: Options) *FloatingMenuWidget {
    var ret = widgetAlloc(FloatingMenuWidget);
    ret.* = FloatingMenuWidget.init(src, init_opts, opts);
    ret.install();
    return ret;
}

pub fn floatingWindow(src: std.builtin.SourceLocation, floating_opts: FloatingWindowWidget.InitOptions, opts: Options) *FloatingWindowWidget {
    var ret = widgetAlloc(FloatingWindowWidget);
    ret.* = FloatingWindowWidget.init(src, floating_opts, opts);
    ret.install();
    ret.processEventsBefore();
    ret.drawBackground();
    return ret;
}

pub fn windowHeader(str: []const u8, right_str: []const u8, openflag: ?*bool) Rect.Physical {
    var over = dvui.overlay(@src(), .{ .expand = .horizontal, .name = "WindowHeader" });

<<<<<<< HEAD
    dvui.labelNoFmt(@src(), str, .{ .gravity_x = 0.5, .gravity_y = 0.5, .expand = .horizontal, .font_style = .heading, .padding = .{ .x = 6, .y = 6, .w = 6, .h = 4 } });
=======
    try dvui.labelNoFmt(@src(), str, .{}, .{ .gravity_x = 0.5, .gravity_y = 0.5, .expand = .horizontal, .font_style = .heading, .padding = .{ .x = 6, .y = 6, .w = 6, .h = 4 } });
>>>>>>> 8843d778

    if (openflag) |of| {
        if (dvui.buttonIcon(
            @src(),
            "close",
            entypo.cross,
            .{},
            .{},
            .{ .font_style = .heading, .corner_radius = Rect.all(1000), .padding = Rect.all(2), .margin = Rect.all(2), .gravity_y = 0.5, .expand = .ratio },
        )) {
            of.* = false;
        }
    }

<<<<<<< HEAD
    dvui.labelNoFmt(@src(), right_str, .{ .gravity_x = 1.0 });
=======
    try dvui.labelNoFmt(@src(), right_str, .{}, .{ .gravity_x = 1.0 });
>>>>>>> 8843d778

    const evts = events();
    for (evts) |*e| {
        if (!eventMatch(e, .{ .id = over.wd.id, .r = over.wd.contentRectScale().r }))
            continue;

        if (e.evt == .mouse and e.evt.mouse.action == .press and e.evt.mouse.button.pointer()) {
            // raise this subwindow but let the press continue so the window
            // will do the drag-move
            raiseSubwindow(subwindowCurrentId());
        } else if (e.evt == .mouse and e.evt.mouse.action == .focus) {
            // our window will already be focused, but this prevents the window
            // from clearing the focused widget
            e.handle(@src(), over.data());
        }
    }

    var ret = over.data().rectScale().r;

    over.deinit();

    const swd = dvui.separator(@src(), .{ .expand = .horizontal });
    ret.h += swd.rectScale().r.h;

    return ret;
}

pub const DialogDisplayFn = *const fn (WidgetId) anyerror!void;
pub const DialogCallAfterFn = *const fn (WidgetId, enums.DialogResponse) anyerror!void;

pub const Dialog = struct {
    id: WidgetId,
    display: DialogDisplayFn,
};

pub const IdMutex = struct {
    id: WidgetId,
    mutex: *std.Thread.Mutex,
};

/// Add a dialog to be displayed on the GUI thread during `Window.end`.
///
/// Returns an id and locked mutex that **must** be unlocked by the caller. Caller
/// does any `Window.dataSet` calls before unlocking the mutex to ensure that
/// data is available before the dialog is displayed.
///
/// Can be called from any thread.
///
/// If called from non-GUI thread or outside `Window.begin`/`Window.end`, you
/// **must** pass a pointer to the Window you want to add the dialog to.
pub fn dialogAdd(win: ?*Window, src: std.builtin.SourceLocation, id_extra: usize, display: DialogDisplayFn) IdMutex {
    if (win) |w| {
        // we are being called from non gui thread
        const id = hashSrc(null, src, id_extra);
        const mutex = w.dialogAdd(id, display);
        refresh(win, @src(), id); // will wake up gui thread
        return .{ .id = id, .mutex = mutex };
    } else {
        if (current_window) |cw| {
            const parent = parentGet();
            const id = parent.extendId(src, id_extra);
            const mutex = cw.dialogAdd(id, display);
            refresh(win, @src(), id);
            return .{ .id = id, .mutex = mutex };
        } else {
            std.debug.panic("{s}:{d} dialogAdd current_window was null, pass a *Window as first parameter if calling from other thread or outside window.begin()/end()\n", .{ src.file, src.line });
        }
    }
}

/// Only called from gui thread.
pub fn dialogRemove(id: WidgetId) void {
    const cw = currentWindow();
    cw.dialogRemove(id);
    refresh(null, @src(), id);
}

pub const DialogOptions = struct {
    id_extra: usize = 0,
    window: ?*Window = null,
    modal: bool = true,
    title: []const u8 = "",
    message: []const u8,
    ok_label: []const u8 = "Ok",
    cancel_label: ?[]const u8 = null,
    default: ?enums.DialogResponse = .ok,
    max_size: ?Options.MaxSize = null,
    displayFn: DialogDisplayFn = dialogDisplay,
    callafterFn: ?DialogCallAfterFn = null,
};

/// Add a dialog to be displayed on the GUI thread during `Window.end`.
///
/// user_struct can be anytype, each field will be stored using
/// `dataSet`/`dataSetSlice` for use in `opts.displayFn`
///
/// Can be called from any thread, but if calling from a non-GUI thread or
/// outside `Window.begin`/`Window.end` you must set opts.window.
pub fn dialog(src: std.builtin.SourceLocation, user_struct: anytype, opts: DialogOptions) void {
    const id_mutex = dialogAdd(opts.window, src, opts.id_extra, opts.displayFn);
    const id = id_mutex.id;
    dataSet(opts.window, id, "_modal", opts.modal);
    dataSetSlice(opts.window, id, "_title", opts.title);
    dataSetSlice(opts.window, id, "_message", opts.message);
    dataSetSlice(opts.window, id, "_ok_label", opts.ok_label);
    dataSet(opts.window, id, "_center_on", (opts.window orelse currentWindow()).subwindow_currentRect);
    if (opts.cancel_label) |cl| {
        dataSetSlice(opts.window, id, "_cancel_label", cl);
    }
    if (opts.default) |d| {
        dataSet(opts.window, id, "_default", d);
    }
    if (opts.max_size) |ms| {
        dataSet(opts.window, id, "_max_size", ms);
    }
    if (opts.callafterFn) |ca| {
        dataSet(opts.window, id, "_callafter", ca);
    }

    // add all fields of user_struct
    inline for (@typeInfo(@TypeOf(user_struct)).@"struct".fields) |f| {
        const ft = @typeInfo(f.type);
        if (ft == .pointer and (ft.pointer.size == .slice or (ft.pointer.size == .one and @typeInfo(ft.pointer.child) == .array))) {
            dataSetSlice(opts.window, id, f.name, @field(user_struct, f.name));
        } else {
            dataSet(opts.window, id, f.name, @field(user_struct, f.name));
        }
    }

    id_mutex.mutex.unlock();
}

pub fn dialogDisplay(id: WidgetId) !void {
    const modal = dvui.dataGet(null, id, "_modal", bool) orelse {
        log.err("dialogDisplay lost data for dialog {x}\n", .{id});
        dvui.dialogRemove(id);
        return;
    };

    const title = dvui.dataGetSlice(null, id, "_title", []u8) orelse {
        log.err("dialogDisplay lost data for dialog {x}\n", .{id});
        dvui.dialogRemove(id);
        return;
    };

    const message = dvui.dataGetSlice(null, id, "_message", []u8) orelse {
        log.err("dialogDisplay lost data for dialog {x}\n", .{id});
        dvui.dialogRemove(id);
        return;
    };

    const ok_label = dvui.dataGetSlice(null, id, "_ok_label", []u8) orelse {
        log.err("dialogDisplay lost data for dialog {x}\n", .{id});
        dvui.dialogRemove(id);
        return;
    };

    const center_on = dvui.dataGet(null, id, "_center_on", Rect.Natural) orelse currentWindow().subwindow_currentRect;

    const cancel_label = dvui.dataGetSlice(null, id, "_cancel_label", []u8);
    const default = dvui.dataGet(null, id, "_default", enums.DialogResponse);

    const callafter = dvui.dataGet(null, id, "_callafter", DialogCallAfterFn);

    const maxSize = dvui.dataGet(null, id, "_max_size", Options.MaxSize);

    var win = floatingWindow(@src(), .{ .modal = modal, .center_on = center_on, .window_avoid = .nudge }, .{ .id_extra = id.asUsize(), .max_size_content = maxSize });
    defer win.deinit();

    var header_openflag = true;
    win.dragAreaSet(dvui.windowHeader(title, "", &header_openflag));
    if (!header_openflag) {
        dvui.dialogRemove(id);
        if (callafter) |ca| {
            ca(id, .cancel) catch |err| {
                log.debug("Dialog callafter for {x} returned {!}", .{ id, err });
            };
        }
        return;
    }

    {
        // Add the buttons at the bottom first, so that they are guaranteed to be shown
        var hbox = dvui.box(@src(), .horizontal, .{ .gravity_x = 0.5, .gravity_y = 1.0 });
        defer hbox.deinit();

        const tag_ok = if (default == null) null else std.fmt.allocPrint(dvui.currentWindow().arena(), "{x}_ok", .{hbox.data().id}) catch null;
        const tag_cancel = if (default == null) null else std.fmt.allocPrint(dvui.currentWindow().arena(), "{x}_cancel", .{hbox.data().id}) catch null;

        if (cancel_label) |cl| {
            if (dvui.button(@src(), cl, .{}, .{ .tab_index = 2, .tag = tag_cancel })) {
                dvui.dialogRemove(id);
                if (callafter) |ca| {
                    ca(id, .cancel) catch |err| {
                        log.debug("Dialog callafter for {x} returned {!}", .{ id, err });
                    };
                }
                return;
            }
        }

        if (dvui.button(@src(), ok_label, .{}, .{ .tab_index = 1, .tag = tag_ok })) {
            dvui.dialogRemove(id);
            if (callafter) |ca| {
                ca(id, .ok) catch |err| {
                    log.debug("Dialog callafter for {x} returned {!}", .{ id, err });
                };
            }
            return;
        }

        if (default != null and dvui.firstFrame(hbox.data().id)) {
            switch (default.?) {
                .ok => if (dvui.tagGet(tag_ok.?)) |t| {
                    dvui.focusWidget(t.id, null, null);
                },
                .cancel => if (dvui.tagGet(tag_cancel.?)) |t| {
                    dvui.focusWidget(t.id, null, null);
                },
                else => {},
            }
        }
    }

    // Now add the scroll area which will get the remaining space
    var scroll = dvui.scrollArea(@src(), .{}, .{ .expand = .both, .color_fill = .{ .name = .fill_window } });
    var tl = dvui.textLayout(@src(), .{}, .{ .background = false, .gravity_x = 0.5 });
    tl.addText(message, .{});
    tl.deinit();
    scroll.deinit();
}

pub const DialogWasmFileOptions = struct {
    /// Filter files shown by setting the [accept](https://developer.mozilla.org/en-US/docs/Web/HTML/Attributes/accept) attribute
    ///
    /// Example: ".pdf, image/*"
    accept: ?[]const u8 = null,
};

const WasmFile = struct {
    id: WidgetId,
    index: usize,
    /// The size of the data in bytes
    size: usize,
    /// The filename of the uploaded file. Does not include the path of the file
    name: [:0]const u8,

    pub fn readData(self: *WasmFile, allocator: std.mem.Allocator) std.mem.Allocator.Error![]u8 {
        std.debug.assert(wasm); // WasmFile shouldn't be used outside wasm builds
        const data = try allocator.alloc(u8, self.size);
        dvui.backend.readFileData(self.id, self.index, data.ptr);
        return data;
    }
};

/// Opens a file picker WITHOUT blocking. The file can be accessed by calling `wasmFileUploaded` with the same id
///
/// This function does nothing in non-wasm builds
pub fn dialogWasmFileOpen(id: WidgetId, opts: DialogWasmFileOptions) void {
    if (!wasm) return;
    dvui.backend.openFilePicker(id, opts.accept, false);
}

/// Will only return a non-null value for a single frame
///
/// This function does nothing in non-wasm builds
pub fn wasmFileUploaded(id: WidgetId) ?WasmFile {
    if (!wasm) return null;
    const num_files = dvui.backend.getNumberOfFilesAvailable(id);
    if (num_files == 0) return null;
    if (num_files > 1) {
        log.err("Received more than one file for id {d}. Did you mean to call wasmFileUploadedMultiple?", .{id});
    }
    const name = dvui.backend.getFileName(id, 0);
    const size = dvui.backend.getFileSize(id, 0);
    if (name == null or size == null) {
        log.err("Could not get file metadata. Got size: {?d} and name: {?s}", .{ size, name });
        return null;
    }
    return WasmFile{
        .id = id,
        .index = 0,
        .size = size.?,
        .name = name.?,
    };
}

/// Opens a file picker WITHOUT blocking. The files can be accessed by calling `wasmFileUploadedMultiple` with the same id
///
/// This function does nothing in non-wasm builds
pub fn dialogWasmFileOpenMultiple(id: WidgetId, opts: DialogWasmFileOptions) void {
    if (!wasm) return;
    dvui.backend.openFilePicker(id, opts.accept, true);
}

/// Will only return a non-null value for a single frame
///
/// This function does nothing in non-wasm builds
pub fn wasmFileUploadedMultiple(id: WidgetId) ?[]WasmFile {
    if (!wasm) return null;
    const num_files = dvui.backend.getNumberOfFilesAvailable(id);
    if (num_files == 0) return null;

    const files = dvui.currentWindow().arena().alloc(WasmFile, num_files) catch |err| {
        log.err("File upload skipped, failed to allocate space for file handles: {!}", .{err});
        return null;
    };
    for (0.., files) |i, *file| {
        const name = dvui.backend.getFileName(id, i);
        const size = dvui.backend.getFileSize(id, i);
        if (name == null or size == null) {
            log.err("Could not get file metadata for id {d} file number {d}. Got size: {?d} and name: {?s}", .{ id, i, size, name });
            return null;
        }
        file.* = WasmFile{
            .id = id,
            .index = i,
            .size = size.?,
            .name = name.?,
        };
    }
    return files;
}

pub const DialogNativeFileOptions = struct {
    /// Title of the dialog window
    title: ?[]const u8 = null,

    /// Starting file or directory (if ends with /)
    path: ?[]const u8 = null,

    /// Filter files shown .filters = .{"*.png", "*.jpg"}
    filters: ?[]const []const u8 = null,

    /// Description for filters given ("image files")
    filter_description: ?[]const u8 = null,
};

/// Block while showing a native file open dialog.  Return the selected file
/// path or null if cancelled.  See `dialogNativeFileOpenMultiple`
///
/// Not thread safe, but can be used from any thread.
///
/// Returned string is created by passed allocator.  Not implemented for web (returns null).
pub fn dialogNativeFileOpen(alloc: std.mem.Allocator, opts: DialogNativeFileOptions) std.mem.Allocator.Error!?[:0]const u8 {
    if (wasm) {
        return null;
    }

    return dialogNativeFileInternal(true, false, alloc, opts);
}

/// Block while showing a native file open dialog with multiple selection.
/// Return the selected file paths or null if cancelled.
///
/// Not thread safe, but can be used from any thread.
///
/// Returned slice and strings are created by passed allocator.  Not implemented for web (returns null).
pub fn dialogNativeFileOpenMultiple(alloc: std.mem.Allocator, opts: DialogNativeFileOptions) std.mem.Allocator.Error!?[][:0]const u8 {
    if (wasm) {
        return null;
    }

    return dialogNativeFileInternal(true, true, alloc, opts);
}

/// Block while showing a native file save dialog.  Return the selected file
/// path or null if cancelled.
///
/// Not thread safe, but can be used from any thread.
///
/// Returned string is created by passed allocator.  Not implemented for web (returns null).
pub fn dialogNativeFileSave(alloc: std.mem.Allocator, opts: DialogNativeFileOptions) std.mem.Allocator.Error!?[:0]const u8 {
    if (wasm) {
        return null;
    }

    return dialogNativeFileInternal(false, false, alloc, opts);
}

fn dialogNativeFileInternal(comptime open: bool, comptime multiple: bool, alloc: std.mem.Allocator, opts: DialogNativeFileOptions) if (multiple) std.mem.Allocator.Error!?[][:0]const u8 else std.mem.Allocator.Error!?[:0]const u8 {
    var backing: [500]u8 = undefined;
    var buf: []u8 = &backing;

    var title: ?[*:0]const u8 = null;
    if (opts.title) |t| {
        const dupe = std.fmt.bufPrintZ(buf, "{s}", .{t}) catch null;
        if (dupe) |dt| {
            title = dt.ptr;
            buf = buf[dt.len + 1 ..];
        }
    }

    var path: ?[*:0]const u8 = null;
    if (opts.path) |p| {
        const dupe = std.fmt.bufPrintZ(buf, "{s}", .{p}) catch null;
        if (dupe) |dp| {
            path = dp.ptr;
            buf = buf[dp.len + 1 ..];
        }
    }

    var filters_backing: [20:null]?[*:0]const u8 = undefined;
    var filters: ?[*:null]?[*:0]const u8 = null;
    var filter_count: usize = 0;
    if (opts.filters) |fs| {
        filters = &filters_backing;
        for (fs, 0..) |f, i| {
            if (i == filters_backing.len) {
                log.err("dialogNativeFileOpen got too many filters {d}, only using {d}", .{ fs.len, filters_backing.len });
                break;
            }
            const dupe = std.fmt.bufPrintZ(buf, "{s}", .{f}) catch null;
            if (dupe) |df| {
                filters.?[i] = df;
                filters.?[i + 1] = null;
                filter_count = i + 1;
                buf = buf[df.len + 1 ..];
            }
        }
    }

    var filter_desc: ?[*:0]const u8 = null;
    if (opts.filter_description) |fd| {
        const dupe = std.fmt.bufPrintZ(buf, "{s}", .{fd}) catch null;
        if (dupe) |dfd| {
            filter_desc = dfd.ptr;
            buf = buf[dfd.len + 1 ..];
        }
    }

    var result: if (multiple) ?[][:0]const u8 else ?[:0]const u8 = null;
    const tfd_ret: [*c]const u8 = blk: {
        if (open) {
            break :blk dvui.c.tinyfd_openFileDialog(title, path, @intCast(filter_count), filters, filter_desc, if (multiple) 1 else 0);
        } else {
            break :blk dvui.c.tinyfd_saveFileDialog(title, path, @intCast(filter_count), filters, filter_desc);
        }
    };

    if (tfd_ret) |r| {
        if (multiple) {
            const r_slice = std.mem.span(r);
            const num = std.mem.count(u8, r_slice, "|") + 1;
            result = try alloc.alloc([:0]const u8, num);
            var it = std.mem.splitScalar(u8, r_slice, '|');
            var i: usize = 0;
            while (it.next()) |f| {
                result.?[i] = try alloc.dupeZ(u8, f);
                i += 1;
            }
        } else {
            result = try alloc.dupeZ(u8, std.mem.span(r));
        }
    }

    // TODO: tinyfd maintains malloced memory from call to call, and we should
    // figure out a way to get it to release that.

    return result;
}

pub const DialogNativeFolderSelectOptions = struct {
    /// Title of the dialog window
    title: ?[]const u8 = null,

    /// Starting file or directory (if ends with /)
    path: ?[]const u8 = null,
};

/// Block while showing a native folder select dialog. Return the selected
/// folder path or null if cancelled.
///
/// Not thread safe, but can be used from any thread.
///
/// Returned string is created by passed allocator.  Not implemented for web (returns null).
pub fn dialogNativeFolderSelect(alloc: std.mem.Allocator, opts: DialogNativeFolderSelectOptions) std.mem.Allocator.Error!?[]const u8 {
    if (wasm) {
        return null;
    }

    var backing: [500]u8 = undefined;
    var buf: []u8 = &backing;

    var title: ?[*:0]const u8 = null;
    if (opts.title) |t| {
        const dupe = std.fmt.bufPrintZ(buf, "{s}", .{t}) catch null;
        if (dupe) |dt| {
            title = dt.ptr;
            buf = buf[dt.len + 1 ..];
        }
    }

    var path: ?[*:0]const u8 = null;
    if (opts.path) |p| {
        const dupe = std.fmt.bufPrintZ(buf, "{s}", .{p}) catch null;
        if (dupe) |dp| {
            path = dp.ptr;
            buf = buf[dp.len + 1 ..];
        }
    }

    var result: ?[]const u8 = null;
    const tfd_ret = dvui.c.tinyfd_selectFolderDialog(title, path);
    if (tfd_ret) |r| {
        result = try alloc.dupe(u8, std.mem.sliceTo(r, 0));
    }

    // TODO: tinyfd maintains malloced memory from call to call, and we should
    // figure out a way to get it to release that.

    return result;
}

pub const Toast = struct {
    id: WidgetId,
    subwindow_id: ?WidgetId,
    display: DialogDisplayFn,
};

/// Add a toast.  If subwindow_id is null, the toast will be shown during
/// `Window.end`.  If subwindow_id is not null, separate code must call
/// `toastsFor` with that subwindow_id to retrieve this toast and display it.
///
/// Returns an id and locked mutex that must be unlocked by the caller. Caller
/// does any `dataSet` calls before unlocking the mutex to ensure that data is
/// available before the toast is displayed.
///
/// Can be called from any thread.
///
/// If called from non-GUI thread or outside `Window.begin`/`Window.end`, you must
/// pass a pointer to the Window you want to add the toast to.
pub fn toastAdd(win: ?*Window, src: std.builtin.SourceLocation, id_extra: usize, subwindow_id: ?WidgetId, display: DialogDisplayFn, timeout: ?i32) IdMutex {
    if (win) |w| {
        // we are being called from non gui thread
        const id = hashSrc(null, src, id_extra);
        const mutex = w.toastAdd(id, subwindow_id, display, timeout);
        refresh(win, @src(), id);
        return .{ .id = id, .mutex = mutex };
    } else {
        if (current_window) |cw| {
            const parent = parentGet();
            const id = parent.extendId(src, id_extra);
            const mutex = cw.toastAdd(id, subwindow_id, display, timeout);
            refresh(win, @src(), id);
            return .{ .id = id, .mutex = mutex };
        } else {
            std.debug.panic("{s}:{d} toastAdd current_window was null, pass a *Window as first parameter if calling from other thread or outside window.begin()/end()", .{ src.file, src.line });
        }
    }
}

/// Only called from gui thread.
pub fn toastRemove(id: WidgetId) void {
    const cw = currentWindow();
    cw.toastRemove(id);
    refresh(null, @src(), id);
}

pub fn toastsFor(subwindow_id: ?WidgetId) ?ToastIterator {
    const cw = dvui.currentWindow();
    cw.dialog_mutex.lock();
    defer cw.dialog_mutex.unlock();

    for (cw.toasts.items, 0..) |*t, i| {
        if (t.subwindow_id == subwindow_id) {
            return ToastIterator.init(cw, subwindow_id, i);
        }
    }

    return null;
}

pub const ToastIterator = struct {
    const Self = @This();
    cw: *Window,
    subwindow_id: ?WidgetId,
    i: usize,
    last_id: ?WidgetId = null,

    pub fn init(win: *Window, subwindow_id: ?WidgetId, i: usize) Self {
        return Self{ .cw = win, .subwindow_id = subwindow_id, .i = i };
    }

    pub fn next(self: *Self) ?Toast {
        self.cw.dialog_mutex.lock();
        defer self.cw.dialog_mutex.unlock();

        // have to deal with toasts possibly removing themselves inbetween
        // calls to next()

        const items = self.cw.toasts.items;
        if (self.i < items.len and self.last_id != null and self.last_id.? == items[self.i].id) {
            // we already did this one, move to the next
            self.i += 1;
        }

        while (self.i < items.len and items[self.i].subwindow_id != self.subwindow_id) {
            self.i += 1;
        }

        if (self.i < items.len) {
            self.last_id = items[self.i].id;
            return items[self.i];
        }

        return null;
    }
};

pub const ToastOptions = struct {
    id_extra: usize = 0,
    window: ?*Window = null,
    subwindow_id: ?WidgetId = null,
    timeout: ?i32 = 5_000_000,
    message: []const u8,
    displayFn: DialogDisplayFn = toastDisplay,
};

/// Add a toast.  If `opts.subwindow_id` is null, the toast will be shown during
/// `Window.end`.  If `opts.subwindow_id` is not null, separate code must call
/// `toastsFor` with that subwindow_id to retrieve this toast and display it.
///
/// Can be called from any thread, but if called from a non-GUI thread or
/// outside `Window.begin`/`Window.end`, you must set `opts.window`.
pub fn toast(src: std.builtin.SourceLocation, opts: ToastOptions) void {
    const id_mutex = dvui.toastAdd(opts.window, src, opts.id_extra, opts.subwindow_id, opts.displayFn, opts.timeout);
    const id = id_mutex.id;
    dvui.dataSetSlice(opts.window, id, "_message", opts.message);
    id_mutex.mutex.unlock();
}

pub fn toastDisplay(id: WidgetId) !void {
    const message = dvui.dataGetSlice(null, id, "_message", []u8) orelse {
        log.err("toastDisplay lost data for toast {x}\n", .{id});
        return;
    };

    var animator = dvui.animate(@src(), .{ .kind = .alpha, .duration = 500_000 }, .{ .id_extra = id.asUsize() });
    defer animator.deinit();
<<<<<<< HEAD
    dvui.labelNoFmt(@src(), message, .{ .background = true, .corner_radius = dvui.Rect.all(1000), .padding = .{ .x = 16, .y = 8, .w = 16, .h = 8 } });
=======
    try dvui.labelNoFmt(@src(), message, .{}, .{ .background = true, .corner_radius = dvui.Rect.all(1000), .padding = .{ .x = 16, .y = 8, .w = 16, .h = 8 } });
>>>>>>> 8843d778

    if (dvui.timerDone(id)) {
        animator.startEnd();
    }

    if (animator.end()) {
        dvui.toastRemove(id);
    }
}

/// Standard way of showing toasts.
pub fn toastsShow(floating_window_data: ?*WidgetData) void {
    const id: ?WidgetId, const rect: Rect = blk: {
        if (floating_window_data) |fwd| {
            break :blk .{ fwd.id, fwd.rect };
        } else {
            break :blk .{ null, .cast(windowRect()) };
        }
    };
    var ti = dvui.toastsFor(id);
    if (ti) |*it| {
        var toast_win = dvui.FloatingWindowWidget.init(@src(), .{ .stay_above_parent_window = id != null, .process_events_in_deinit = false }, .{ .background = false, .border = .{} });
        defer toast_win.deinit();

        toast_win.data().rect = dvui.placeIn(rect, toast_win.data().rect.size(), .none, .{ .x = 0.5, .y = 0.7 });
        toast_win.autoSize();
        toast_win.install();
        toast_win.drawBackground();

        var vbox = dvui.box(@src(), .vertical, .{});
        defer vbox.deinit();

        while (it.next()) |t| {
            t.display(t.id) catch |err| {
                log.warn("Toast {x} got {!} from its display function", .{ t.id, err });
            };
        }
    }
}

pub fn animate(src: std.builtin.SourceLocation, init_opts: AnimateWidget.InitOptions, opts: Options) *AnimateWidget {
    var ret = widgetAlloc(AnimateWidget);
    ret.* = AnimateWidget.init(src, init_opts, opts);
    ret.install();
    return ret;
}

pub fn dropdown(src: std.builtin.SourceLocation, entries: []const []const u8, choice: *usize, opts: Options) bool {
    var dd = dvui.DropdownWidget.init(src, .{ .selected_index = choice.*, .label = entries[choice.*] }, opts);
    dd.install();

    var ret = false;
    if (dd.dropped()) {
        for (entries, 0..) |e, i| {
            if (dd.addChoiceLabel(e)) {
                choice.* = i;
                ret = true;
            }
        }
    }

    dd.deinit();
    return ret;
}

pub const SuggestionInitOptions = struct {
    button: bool = false,
    opened: bool = false,
    open_on_text_change: bool = true,
    open_on_focus: bool = true,
};

pub fn suggestion(te: *TextEntryWidget, init_opts: SuggestionInitOptions) *SuggestionWidget {
    var open_sug = init_opts.opened;

    if (init_opts.button) {
        if (dvui.buttonIcon(
            @src(),
            "combobox_triangle",
            entypo.chevron_small_down,
            .{},
            .{},
            .{ .expand = .ratio, .margin = dvui.Rect.all(2), .gravity_x = 1.0, .tab_index = 0 },
        )) {
            open_sug = true;
            dvui.focusWidget(te.data().id, null, null);
        }
    }

    const min_width = te.textLayout.data().backgroundRect().w;

    var sug = widgetAlloc(SuggestionWidget);
    sug.* = dvui.SuggestionWidget.init(@src(), .{ .rs = te.data().borderRectScale(), .text_entry_id = te.data().id }, .{ .min_size_content = .{ .w = min_width }, .padding = .{}, .border = te.data().options.borderGet() });
    sug.install();
    if (open_sug) {
        sug.open();
    }

    // process events from textEntry
    const evts = dvui.events();
    for (evts) |*e| {
        if (!te.matchEvent(e)) {
            continue;
        }

        if (e.evt == .key and (e.evt.key.action == .down or e.evt.key.action == .repeat)) {
            switch (e.evt.key.code) {
                .up => {
                    e.handle(@src(), sug.menu.data());
                    if (sug.willOpen()) {
                        sug.selected_index -|= 1;
                    } else {
                        sug.open();
                    }
                },
                .down => {
                    e.handle(@src(), sug.menu.data());
                    if (sug.willOpen()) {
                        sug.selected_index += 1;
                    } else {
                        sug.open();
                    }
                },
                .escape => {
                    e.handle(@src(), sug.menu.data());
                    sug.close();
                },
                .enter => {
                    if (sug.willOpen()) {
                        e.handle(@src(), sug.menu.data());
                        sug.activate_selected = true;
                    }
                },
                else => {
                    if (sug.willOpen() and e.evt.key.action == .down) {
                        if (e.evt.key.matchBind("next_widget")) {
                            e.handle(@src(), sug.menu.data());
                            sug.close();
                        } else if (e.evt.key.matchBind("prev_widget")) {
                            e.handle(@src(), sug.menu.data());
                            sug.close();
                        }
                    }
                },
            }
        }

        if (!e.handled) {
            te.processEvent(e, false);
        }
    }

    if (init_opts.open_on_text_change and te.text_changed) {
        sug.open();
    }

    if (init_opts.open_on_focus) {
        const focused_last_frame = dvui.dataGet(null, te.data().id, "_focused_last_frame", bool) orelse false;
        const focused_now = dvui.focusedWidgetIdInCurrentSubwindow() == te.data().id;

        if (!focused_last_frame and focused_now) {
            sug.open();
        }

        dvui.dataSet(null, te.data().id, "_focused_last_frame", focused_now);
    }

    return sug;
}

pub const ComboBox = struct {
    te: *TextEntryWidget = undefined,
    sug: *SuggestionWidget = undefined,

    /// Returns index of entry if one was selected
    pub fn entries(self: *ComboBox, items: []const []const u8) ?usize {
        if (self.sug.dropped()) {
            for (items, 0..) |entry, i| {
                if (self.sug.addChoiceLabel(entry)) {
                    self.te.textSet(entry, false);
                    return i;
                }
            }
        }
        return null;
    }

    pub fn deinit(self: *ComboBox) void {
        defer widgetFree(self);
        self.sug.deinit();
        self.te.deinit();
        self.* = undefined;
    }
};

pub fn comboBox(src: std.builtin.SourceLocation, init_opts: TextEntryWidget.InitOptions, opts: Options) *ComboBox {
    var combo = widgetAlloc(ComboBox);
    combo.te = widgetAlloc(TextEntryWidget);
    combo.te.* = dvui.TextEntryWidget.init(src, init_opts, opts);
    combo.te.install();

    combo.sug = dvui.suggestion(combo.te, .{ .button = true, .open_on_focus = false, .open_on_text_change = false });
    // suggestion forwards events to textEntry, so don't call te.processEvents()
    combo.te.draw();

    return combo;
}

pub var expander_defaults: Options = .{
    .padding = Rect.all(4),
    .font_style = .heading,
};

pub const ExpanderOptions = struct {
    default_expanded: bool = false,
};

pub fn expander(src: std.builtin.SourceLocation, label_str: []const u8, init_opts: ExpanderOptions, opts: Options) bool {
    const options = expander_defaults.override(opts);

    // Use the ButtonWidget to do margin/border/padding, but use strip so we
    // don't get any of ButtonWidget's defaults
    var bc = ButtonWidget.init(src, .{}, options.strip().override(options));
    bc.install();
    bc.processEvents();
    bc.drawBackground();
    bc.drawFocus();
    defer bc.deinit();

    var expanded: bool = init_opts.default_expanded;
    if (dvui.dataGet(null, bc.wd.id, "_expand", bool)) |e| {
        expanded = e;
    }

    if (bc.clicked()) {
        expanded = !expanded;
    }

    var bcbox = BoxWidget.init(@src(), .{ .dir = .horizontal }, options.strip());
    defer bcbox.deinit();
    bcbox.install();
    bcbox.drawBackground();
    if (expanded) {
        icon(@src(), "down_arrow", entypo.triangle_down, .{}, .{ .gravity_y = 0.5 });
    } else {
        icon(
            @src(),
            "right_arrow",
            entypo.triangle_right,
            .{},
            .{ .gravity_y = 0.5 },
        );
    }
<<<<<<< HEAD
    labelNoFmt(@src(), label_str, options.strip());
=======
    try labelNoFmt(@src(), label_str, .{}, options.strip());
>>>>>>> 8843d778

    dvui.dataSet(null, bc.wd.id, "_expand", expanded);

    return expanded;
}

/// Splits area in two with a user-moveable sash between.
///
/// Automatically collapses (only shows one of the two sides) when it has less
/// than init_opts.collapsed_size space.
///
/// Only valid between `Window.begin`and `Window.end`.
pub fn paned(src: std.builtin.SourceLocation, init_opts: PanedWidget.InitOptions, opts: Options) *PanedWidget {
    var ret = widgetAlloc(PanedWidget);
    ret.* = PanedWidget.init(src, init_opts, opts);
    ret.install();
    ret.processEvents();
    ret.draw();
    return ret;
}

pub fn textLayout(src: std.builtin.SourceLocation, init_opts: TextLayoutWidget.InitOptions, opts: Options) *TextLayoutWidget {
    var ret = widgetAlloc(TextLayoutWidget);
    ret.* = TextLayoutWidget.init(src, init_opts, opts);
    ret.install(.{});

    // can install corner widgets here
    //_ = dvui.button(@src(), "upright", .{}, .{ .gravity_x = 1.0 });

    if (ret.touchEditing()) |floating_widget| {
        defer floating_widget.deinit();
        ret.touchEditingMenu();
    }

    ret.processEvents();

    // call addText() any number of times

    // can call addTextDone() (will be called automatically if you don't)
    return ret;
}

/// Context menu.  Pass a screen space pixel rect in `init_opts`, then
/// `.activePoint()` says whether to show a menu.
///
/// The menu code should happen before `.deinit()`, but don't put regular widgets
/// directly inside Context.
///
/// Only valid between `Window.begin`and `Window.end`.
pub fn context(src: std.builtin.SourceLocation, init_opts: ContextWidget.InitOptions, opts: Options) *ContextWidget {
    var ret = widgetAlloc(ContextWidget);
    ret.* = ContextWidget.init(src, init_opts, opts);
    ret.install();
    ret.processEvents();
    return ret;
}

pub fn tooltip(src: std.builtin.SourceLocation, init_opts: FloatingTooltipWidget.InitOptions, comptime fmt: []const u8, fmt_args: anytype, opts: Options) void {
    var tt: dvui.FloatingTooltipWidget = .init(src, init_opts, opts);
    if (tt.shown()) {
        var tl2 = dvui.textLayout(@src(), .{}, .{ .background = false });
        tl2.format(fmt, fmt_args, .{});
        tl2.deinit();
    }
    tt.deinit();
}

/// Shim to make widget ids unique.
///
/// Useful when you wrap some widgets into a function, but that function does
/// not have a parent widget.  See makeLabels() in src/Examples.zig
///
/// Only valid between `Window.begin`and `Window.end`.
pub fn virtualParent(src: std.builtin.SourceLocation, opts: Options) *VirtualParentWidget {
    var ret = widgetAlloc(VirtualParentWidget);
    ret.* = VirtualParentWidget.init(src, opts);
    ret.install();
    return ret;
}

/// Lays out children according to gravity anywhere inside.  Useful to overlap
/// children.
///
/// See `box`.
///
/// Only valid between `Window.begin`and `Window.end`.
pub fn overlay(src: std.builtin.SourceLocation, opts: Options) *OverlayWidget {
    var ret = widgetAlloc(OverlayWidget);
    ret.* = OverlayWidget.init(src, opts);
    ret.install();
    ret.drawBackground();
    return ret;
}

/// Box that packs children with gravity 0 or 1, or anywhere with gravity
/// between (0,1).
///
/// A child with gravity between (0,1) in dir direction is not packed, and
/// instead positioned in the whole box area, like `overlay`.
///
/// A child with gravity 0 or 1 in dir direction is packed either at the start
/// (gravity 0) or end (gravity 1).
///
/// Extra space is allocated evenly to all packed children expanded in dir
/// direction.
///
/// See `boxEqual` and `flexbox`.
///
/// Only valid between `Window.begin`and `Window.end`.
pub fn box(src: std.builtin.SourceLocation, dir: enums.Direction, opts: Options) *BoxWidget {
    var ret = widgetAlloc(BoxWidget);
    ret.* = BoxWidget.init(src, .{ .dir = dir }, opts);
    ret.install();
    ret.drawBackground();
    return ret;
}

/// Same as `box` but all packed children receive equal space.
///
/// See `box` and `flexbox`.
///
/// Only valid between `Window.begin`and `Window.end`.
pub fn boxEqual(src: std.builtin.SourceLocation, dir: enums.Direction, opts: Options) *BoxWidget {
    var ret = widgetAlloc(BoxWidget);
    ret.* = BoxWidget.init(src, .{ .dir = dir, .equal_space = true }, opts);
    ret.install();
    ret.drawBackground();
    return ret;
}

/// Box laying out children horizontally, making new rows as needed.
///
/// See `box` and `boxEqual`.
///
/// Only valid between `Window.begin`and `Window.end`.
pub fn flexbox(src: std.builtin.SourceLocation, init_opts: FlexBoxWidget.InitOptions, opts: Options) *FlexBoxWidget {
    var ret = widgetAlloc(FlexBoxWidget);
    ret.* = FlexBoxWidget.init(src, init_opts, opts);
    ret.install();
    ret.drawBackground();
    return ret;
}

pub fn cache(src: std.builtin.SourceLocation, init_opts: CacheWidget.InitOptions, opts: Options) *CacheWidget {
    var ret = widgetAlloc(CacheWidget);
    ret.* = CacheWidget.init(src, init_opts, opts);
    if (init_opts.invalidate) {
        ret.invalidate();
    }
    ret.install();
    return ret;
}

pub fn reorder(src: std.builtin.SourceLocation, opts: Options) *ReorderWidget {
    var ret = widgetAlloc(ReorderWidget);
    ret.* = ReorderWidget.init(src, opts);
    ret.install();
    ret.processEvents();
    return ret;
}

pub fn scrollArea(src: std.builtin.SourceLocation, init_opts: ScrollAreaWidget.InitOpts, opts: Options) *ScrollAreaWidget {
    var ret = widgetAlloc(ScrollAreaWidget);
    ret.* = ScrollAreaWidget.init(src, init_opts, opts);
    ret.install();
    return ret;
}

pub fn grid(src: std.builtin.SourceLocation, init_opts: GridWidget.InitOpts, opts: Options) *GridWidget {
    const ret = widgetAlloc(GridWidget);
    ret.* = GridWidget.init(src, init_opts, opts);
    ret.install();
    return ret;
}

/// Create either a draggable separator (resize_options != null)
/// or a standard separator (resize_options = null) for a grid heading.
pub fn gridHeadingSeparator(resize_options: ?GridWidget.HeaderResizeWidget.InitOptions) void {
    if (resize_options) |resize_opts| {
        var handle: GridWidget.HeaderResizeWidget = .init(
            @src(),
            .vertical,
            resize_opts,
            .{ .gravity_x = 1.0 },
        );
        handle.install();
        handle.processEvents();
        handle.deinit();
    } else {
        _ = separator(@src(), .{ .expand = .vertical, .gravity_x = 1.0 });
    }
}

/// Create a heading with a static label
pub fn gridHeading(
    src: std.builtin.SourceLocation,
    g: *GridWidget,
    heading: []const u8,
    resize_opts: ?GridWidget.HeaderResizeWidget.InitOptions,
    cell_style: anytype, // GridWidget.CellStyle
) void {
    const label_defaults: Options = .{
        .corner_radius = Rect.all(0),
        .expand = .horizontal,
        .gravity_x = 0.5,
        .gravity_y = 0.5,
        .color_fill = .{ .name = .fill_control },
        .background = true,
    };
    const opts = if (@TypeOf(cell_style) == @TypeOf(.{})) GridWidget.CellStyle.none else cell_style;

    const label_options = label_defaults.override(opts.options(g.col_num, 0));
    var cell = g.headerCell(src, opts.cellOptions(g.col_num, 0));
    defer cell.deinit();

<<<<<<< HEAD
    labelNoFmt(@src(), heading, label_options);
    gridHeadingSeparator(resize_opts);
=======
    try labelNoFmt(@src(), heading, .{}, label_options);
    try gridHeadingSeparator(resize_opts);
>>>>>>> 8843d778
}

/// Create a heading and allow the column to be sorted.
///
/// Returns true if the sort direction has changed.
/// sort_dir is an out parameter containing the current sort direction.
pub fn gridHeadingSortable(
    src: std.builtin.SourceLocation,
    g: *GridWidget,
    heading: []const u8,
    dir: *GridWidget.SortDirection,
    resize_opts: ?GridWidget.HeaderResizeWidget.InitOptions,
    cell_style: anytype, // GridWidget.CellStyle
) bool {
    const icon_ascending = dvui.entypo.chevron_small_up;
    const icon_descending = dvui.entypo.chevron_small_down;

    // Pad buttons with extra space if there is no sort indicator.
    const heading_defaults: Options = .{
        .expand = .horizontal,
        .corner_radius = Rect.all(0),
    };
    const opts = if (@TypeOf(cell_style) == @TypeOf(.{})) GridWidget.CellStyle.none else cell_style;
    const heading_opts = heading_defaults.override(opts.options(g.col_num, 0));

    var cell = g.headerCell(src, opts.cellOptions(g.col_num, 0));
    defer cell.deinit();

    gridHeadingSeparator(resize_opts);

    const sort_changed = switch (g.colSortOrder()) {
        .unsorted => button(@src(), heading, .{ .draw_focus = false }, heading_opts),
        .ascending => buttonLabelAndIcon(@src(), heading, icon_ascending, .{ .draw_focus = false }, heading_opts),
        .descending => buttonLabelAndIcon(@src(), heading, icon_descending, .{ .draw_focus = false }, heading_opts),
    };

    if (sort_changed) {
        g.sortChanged();
    }
    dir.* = g.sort_direction;
    return sort_changed;
}

/// Create a column from a slice
///
/// If data is a slice of struct field_name must be supplied
/// Enums are displayed as their @tagName and fmt must be "{s}"
/// Bools are displayed as Y or N and fmt must be "{s}"
/// Other types are formatted using the supplied fmt string.
pub fn gridColumnFromSlice(
    src: std.builtin.SourceLocation,
    g: *GridWidget,
    comptime T: type,
    data: []const T,
    comptime field_name: ?[]const u8,
    comptime fmt: []const u8,
    cell_style: anytype, // GridWidget.CellStyle
) void {
    // TODO: Support pointer to direct value.
    comptime var TypeToValidate = T;
    comptime validate: switch (@typeInfo(T)) {
        .pointer => |ptr| {
            if (ptr.size != .one) @compileError("T cannot be an array, slice or vector");
            const child_type = @typeInfo(ptr.child);
            if (child_type == .pointer) @compileError("T cannot be a pointer to a pointer");
            if (child_type == .@"struct") {
                // If pointer to struct then validate the child struct.
                TypeToValidate = ptr.child;
                continue :validate child_type;
            }
        },
        .@"struct" => {
            if (field_name) |_field_name| {
                if (!@hasField(TypeToValidate, _field_name)) {
                    @compileError(std.fmt.comptimePrint("{s} does not contain field {s}.", .{ @typeName(T), _field_name }));
                }
            } else @compileError("field_name must be supplied when T is a struct or pointer to a struct");
        },
        else => {},
    };
    const opts = if (@TypeOf(cell_style) == @TypeOf(.{})) GridWidget.CellStyle.none else cell_style;

    const label_defaults: Options = .{
        .expand = .horizontal,
    };
    for (data, 0..) |item, row_num| {
        var cell = g.bodyCell(
            src,
            row_num,
            opts.cellOptions(g.col_num, row_num),
        );
        defer cell.deinit();
        const cell_value = value: {
            if (field_name) |_field_name| {
                // populate value from struct field.
                break :value switch (@typeInfo(@TypeOf(@field(item, _field_name)))) {
                    .@"enum" => @tagName(@field(item, _field_name)),
                    .bool => if (@field(item, _field_name)) "Y" else "N",
                    else => @field(item, _field_name),
                };
            } else {
                // populate value directly from slice
                break :value switch (@typeInfo(T)) {
                    .@"enum" => @tagName(item),
                    .bool => if (item) "Y" else "N",
                    else => item,
                };
            }
        };
        label(
            @src(),
            fmt,
            .{cell_value},
            label_defaults.override(opts.options(g.col_num, row_num)),
        );
    }
}

pub const GridColumnSelectAllState = enum {
    select_all,
    select_none,
    unchanged,
};

/// A grid heading with a checkbox for select-all and select-none
///
/// Returns true if the selection state has changed.
/// selection - out parameter containing the current selection state.
pub fn gridHeadingCheckbox(
    src: std.builtin.SourceLocation,
    g: *GridWidget,
    selection: *GridColumnSelectAllState,
    cell_style: anytype, // GridWidget.CellStyle
) bool {
    const header_defaults: Options = .{
        .background = true,
        .expand = .both,
        .margin = ButtonWidget.defaults.marginGet(),
        .color_fill = .fill_control,
        .gravity_x = 0.5,
        .gravity_y = 0.5,
    };

    const opts = if (@TypeOf(cell_style) == @TypeOf(.{})) GridWidget.CellStyle.none else cell_style;

    const header_options = header_defaults.override(opts.options(g.col_num, 0));
    var checkbox_opts: Options = header_options.strip();
    checkbox_opts.padding = ButtonWidget.defaults.paddingGet();
    checkbox_opts.gravity_x = header_options.gravity_x;
    checkbox_opts.gravity_y = header_options.gravity_y;

    var cell = g.headerCell(src, opts.cellOptions(g.col_num, 0));
    defer cell.deinit();

    var clicked = false;
    var selected = false;
    {
        _ = dvui.separator(@src(), .{ .expand = .vertical, .gravity_x = 1.0 });

        var hbox = dvui.box(@src(), .horizontal, header_options);
        defer hbox.deinit();

        selected = dvui.dataGet(null, cell.data().id, "selected", bool) orelse false;
        clicked = dvui.checkbox(@src(), &selected, null, checkbox_opts);
        dvui.dataSet(null, cell.data().id, "selected", selected);
    }

    if (clicked) {
        selection.* = if (selected) .select_all else .select_none;
    } else {
        selection.* = .unchanged;
    }
    return clicked;
}

/// A checkbox column that allows selection of boolean items.
///
/// Returns true if any selections have changed.
/// If field_name is null, T must be a bool.
/// Otherwise field_name must refer to a bool field within a struct.
pub fn gridColumnCheckbox(
    src: std.builtin.SourceLocation,
    g: *dvui.GridWidget,
    comptime T: type,
    data: []T,
    comptime field_name: ?[]const u8,
    cell_style: anytype, // GridWidget.CellStyle
) bool {
    if (T != bool) {
        if (field_name) |_field_name| {
            if (!@hasField(T, _field_name)) {
                @compileError(std.fmt.comptimePrint("'{s}' doesn't contain a member named {s}.", .{ @typeName(T), _field_name }));
            } else if (@FieldType(T, _field_name) != bool) {
                @compileError(std.fmt.comptimePrint("{s}.{s} must be of type bool.", .{ @typeName(T), _field_name }));
            }
        } else {
            @compileError("data must be of type []bool when field_name is null.");
        }
    }
    const opts = if (@TypeOf(cell_style) == @TypeOf(.{})) GridWidget.CellStyle.none else cell_style;

    const check_defaults: Options = .{
        .gravity_x = 0.5,
        .gravity_y = 0.5,
        .margin = ButtonWidget.defaults.marginGet(),
    };

    var selection_changed = false;
    for (data, 0..) |*item, row_num| {
        var cell = g.bodyCell(
            src,
            row_num,
            opts.cellOptions(g.col_num, row_num),
        );
        defer cell.deinit();
        const is_selected: *bool = if (T == bool) item else &@field(item, field_name.?);
        const was_selected = is_selected.*;
        _ = dvui.checkbox(
            @src(),
            is_selected,
            null,
            check_defaults.override(opts.options(g.col_num, row_num)),
        );
        selection_changed = selection_changed or was_selected != is_selected.*;
    }
    return selection_changed;
}

/// Size columns widths using ratios.
///
/// Positive widths are treated as fixed widths and are not modified.
/// Negative widths are treated as ratios and are replaced by a calculated width.
/// Results are returned in col_widths, which will always be positive (or zero) values.
/// If content_width is larger than the grid's visible area, horizontal scrolling should be enabled via the grid's init_opts.
///
/// Examples:
/// To lay out three columns with equal widths, use the same negative ratio for each column:
///     { -1, -1, -1 } or { -0.33, -0.33, -0.33 }
/// To make the second column with twice the width of the first, use a negative ratio twice as large.
///     {-1, -2 } or { -50, -100 }
/// To lay out a fixed column width with all other columns sharing the remaining, use a positive width for the fixed column and
/// the same negative ratio for the variable columns.
///     { -1, 50, -1 }.
pub fn columnLayoutProportional(ratio_widths: []const f32, col_widths: []f32, content_width: f32) void {
    const scroll_bar_w: f32 = GridWidget.scrollbar_padding_defaults.w;
    std.debug.assert(ratio_widths.len == col_widths.len); // input and output slices must be the same length

    // Count all of the positive widths as reserved widths.
    // Total all of the negative widths.
    const reserved_w, const ratio_w_total: f32 = blk: {
        var res_width: f32 = 0;
        var total_ratio_w: f32 = 0;
        for (ratio_widths) |w| {
            if (w <= 0) {
                total_ratio_w += -w;
            } else {
                res_width += w;
            }
        }
        break :blk .{ res_width, total_ratio_w };
    };
    const available_w = content_width - reserved_w - scroll_bar_w;

    // For each negative width, replace it width a positive calculated width.
    for (col_widths, ratio_widths) |*col_w, ratio_w| {
        if (ratio_w <= 0) {
            col_w.* = -ratio_w / ratio_w_total * available_w;
        } else {
            col_w.* = ratio_w;
        }
    }
}

pub fn separator(src: std.builtin.SourceLocation, opts: Options) WidgetData {
    const defaults: Options = .{
        .name = "Separator",
        .background = true, // TODO: remove this when border and background are no longer coupled
        .color_fill = .{ .name = .border },
        .min_size_content = .{ .w = 1, .h = 1 },
    };

    var wd = WidgetData.init(src, .{}, defaults.override(opts));
    wd.register();
    wd.borderAndBackground(.{});
    wd.minSizeSetAndRefresh();
    wd.minSizeReportToParent();
    return wd;
}

pub fn spacer(src: std.builtin.SourceLocation, size: Size, opts: Options) WidgetData {
    if (opts.min_size_content != null) {
        log.debug("spacer options had min_size but is being overwritten\n", .{});
    }
    const defaults: Options = .{ .name = "Spacer" };
    var wd = WidgetData.init(src, .{}, defaults.override(opts).override(.{ .min_size_content = size }));
    wd.register();
    wd.borderAndBackground(.{});
    wd.minSizeSetAndRefresh();
    wd.minSizeReportToParent();
    return wd;
}

pub fn spinner(src: std.builtin.SourceLocation, opts: Options) void {
    var defaults: Options = .{
        .name = "Spinner",
        .min_size_content = .{ .w = 50, .h = 50 },
    };
    const options = defaults.override(opts);
    var wd = WidgetData.init(src, .{}, options);
    wd.register();
    wd.minSizeSetAndRefresh();
    wd.minSizeReportToParent();

    if (wd.rect.empty()) {
        return;
    }

    const rs = wd.contentRectScale();
    const r = rs.r;

    var t: f32 = 0;
    const anim = Animation{ .end_time = 3_000_000 };
    if (animationGet(wd.id, "_t")) |a| {
        // existing animation
        var aa = a;
        if (aa.done()) {
            // this animation is expired, seamlessly transition to next animation
            aa = anim;
            aa.start_time = a.end_time;
            aa.end_time += a.end_time;
            animation(wd.id, "_t", aa);
        }
        t = aa.value();
    } else {
        // first frame we are seeing the spinner
        animation(wd.id, "_t", anim);
    }

    var path: Path.Builder = .init(dvui.currentWindow().lifo());
    defer path.deinit();

    const full_circle = 2 * std.math.pi;
    // start begins fast, speeding away from end
    const start = full_circle * easing.outSine(t);
    // end begins slow, catching up to start
    const end = full_circle * easing.inSine(t);

    path.addArc(r.center(), @min(r.w, r.h) / 3, start, end, false);
    path.build().stroke(.{ .thickness = 3.0 * rs.s, .color = options.color(.text) });
}

pub fn scale(src: std.builtin.SourceLocation, init_opts: ScaleWidget.InitOptions, opts: Options) *ScaleWidget {
    var ret = widgetAlloc(ScaleWidget);
    ret.* = ScaleWidget.init(src, init_opts, opts);
    ret.install();
    ret.processEvents();
    return ret;
}

pub fn menu(src: std.builtin.SourceLocation, dir: enums.Direction, opts: Options) *MenuWidget {
    var ret = widgetAlloc(MenuWidget);
    ret.* = MenuWidget.init(src, .{ .dir = dir }, opts);
    ret.install();
    return ret;
}

pub fn menuItemLabel(src: std.builtin.SourceLocation, label_str: []const u8, init_opts: MenuItemWidget.InitOptions, opts: Options) ?Rect.Natural {
    var mi = menuItem(src, init_opts, opts);

    var labelopts = opts.strip();

    var ret: ?Rect.Natural = null;
    if (mi.activeRect()) |r| {
        ret = r;
    }

    if (mi.show_active) {
        labelopts = labelopts.override(themeGet().style_accent);
    }

<<<<<<< HEAD
    labelNoFmt(@src(), label_str, labelopts);
=======
    try labelNoFmt(@src(), label_str, .{}, labelopts);
>>>>>>> 8843d778

    mi.deinit();

    return ret;
}

pub fn menuItemIcon(src: std.builtin.SourceLocation, name: []const u8, tvg_bytes: []const u8, init_opts: MenuItemWidget.InitOptions, opts: Options) ?Rect.Natural {
    var mi = menuItem(src, init_opts, opts);

    // pass min_size_content through to the icon so that it will figure out the
    // min width based on the height
    var iconopts = opts.strip().override(.{ .gravity_x = 0.5, .gravity_y = 0.5, .min_size_content = opts.min_size_content, .expand = .ratio });

    var ret: ?Rect.Natural = null;
    if (mi.activeRect()) |r| {
        ret = r;
    }

    if (mi.show_active) {
        iconopts = iconopts.override(themeGet().style_accent);
    }

    icon(@src(), name, tvg_bytes, .{}, iconopts);

    mi.deinit();

    return ret;
}

pub fn menuItem(src: std.builtin.SourceLocation, init_opts: MenuItemWidget.InitOptions, opts: Options) *MenuItemWidget {
    var ret = widgetAlloc(MenuItemWidget);
    ret.* = MenuItemWidget.init(src, init_opts, opts);
    ret.install();
    ret.processEvents();
    ret.drawBackground(.{});
    return ret;
}

/// A clickable label.  Good for hyperlinks.
/// Returns true if it's been clicked.
pub fn labelClick(src: std.builtin.SourceLocation, comptime fmt: []const u8, args: anytype, opts: Options) bool {
    var ret = false;

    var lw = LabelWidget.init(src, fmt, args, .{}, opts.override(.{ .name = "LabelClick" }));
    // now lw has a Rect from its parent but hasn't processed events or drawn

    const lwid = lw.data().id;

    // if lw is visible, we want to be able to keyboard navigate to it
    if (lw.data().visible()) {
        dvui.tabIndexSet(lwid, lw.data().options.tab_index);
    }

    // draw border and background
    lw.install();

    // loop over all events this frame in order of arrival
    for (dvui.events()) |*e| {

        // skip if lw would not normally process this event
        if (!lw.matchEvent(e))
            continue;

        switch (e.evt) {
            .mouse => |me| {
                if (me.action == .focus) {
                    e.handle(@src(), lw.data());

                    // focus this widget for events after this one (starting with e.num)
                    dvui.focusWidget(lwid, null, e.num);
                } else if (me.action == .press and me.button.pointer()) {
                    e.handle(@src(), lw.data());
                    dvui.captureMouse(lw.data());

                    // for touch events, we want to cancel our click if a drag is started
                    dvui.dragPreStart(me.p, .{});
                } else if (me.action == .release and me.button.pointer()) {
                    // mouse button was released, do we still have mouse capture?
                    if (dvui.captured(lwid)) {
                        e.handle(@src(), lw.data());

                        // cancel our capture
                        dvui.captureMouse(null);
                        dvui.dragEnd();

                        // if the release was within our border, the click is successful
                        if (lw.data().borderRectScale().r.contains(me.p)) {
                            ret = true;

                            // if the user interacts successfully with a
                            // widget, it usually means part of the GUI is
                            // changing, so the convention is to call refresh
                            // so the user doesn't have to remember
                            dvui.refresh(null, @src(), lwid);
                        }
                    }
                } else if (me.action == .motion and me.button.touch()) {
                    if (dvui.captured(lwid)) {
                        if (dvui.dragging(me.p)) |_| {
                            // touch: if we overcame the drag threshold, then
                            // that means the person probably didn't want to
                            // touch this button, they were trying to scroll
                            dvui.captureMouse(null);
                            dvui.dragEnd();
                        }
                    }
                } else if (me.action == .position) {
                    // a single .position mouse event is at the end of each
                    // frame, so this means the mouse ended above us
                    dvui.cursorSet(.hand);
                }
            },
            .key => |ke| {
                if (ke.action == .down and ke.matchBind("activate")) {
                    e.handle(@src(), lw.data());
                    ret = true;
                    dvui.refresh(null, @src(), lwid);
                }
            },
            else => {},
        }

        // if we didn't handle this event, send it to lw - this means we don't
        // need to call lw.processEvents()
        if (!e.handled) {
            lw.processEvent(e, false);
        }
    }

    // draw text
    lw.draw();

    // draw an accent border if we are focused
    if (lwid == dvui.focusedWidgetId()) {
        lw.data().focusBorder();
    }

    // done with lw, have it report min size to parent
    lw.deinit();

    return ret;
}

<<<<<<< HEAD
pub fn label(src: std.builtin.SourceLocation, comptime fmt: []const u8, args: anytype, opts: Options) void {
    var lw = LabelWidget.init(src, fmt, args, opts);
    lw.install();
=======
/// Format and display a label.
///
/// See `labelEx` and `labelNoFmt`.
///
/// Only valid between `Window.begin`and `Window.end`.
pub fn label(src: std.builtin.SourceLocation, comptime fmt: []const u8, args: anytype, opts: Options) !void {
    var lw = LabelWidget.init(src, fmt, args, .{}, opts);
    try lw.install();
>>>>>>> 8843d778
    lw.processEvents();
    lw.draw();
    lw.deinit();
}

<<<<<<< HEAD
pub fn labelNoFmt(src: std.builtin.SourceLocation, str: []const u8, opts: Options) void {
    var lw = LabelWidget.initNoFmt(src, str, opts);
    lw.install();
=======
/// Format and display a label with extra label options.
///
/// See `label` and `labelNoFmt`.
///
/// Only valid between `Window.begin`and `Window.end`.
pub fn labelEx(src: std.builtin.SourceLocation, comptime fmt: []const u8, args: anytype, init_opts: LabelWidget.InitOptions, opts: Options) !void {
    var lw = LabelWidget.init(src, fmt, args, init_opts, opts);
    try lw.install();
    lw.processEvents();
    try lw.draw();
    lw.deinit();
}

/// Display a label (no formatting) with extra label options.
///
/// See `label` and `labelEx`.
///
/// Only valid between `Window.begin`and `Window.end`.
pub fn labelNoFmt(src: std.builtin.SourceLocation, str: []const u8, init_opts: LabelWidget.InitOptions, opts: Options) !void {
    var lw = LabelWidget.initNoFmt(src, str, init_opts, opts);
    try lw.install();
>>>>>>> 8843d778
    lw.processEvents();
    lw.draw();
    lw.deinit();
}

pub fn icon(src: std.builtin.SourceLocation, name: []const u8, tvg_bytes: []const u8, icon_opts: IconRenderOptions, opts: Options) void {
    var iw = IconWidget.init(src, name, tvg_bytes, icon_opts, opts);
    iw.install();
    iw.draw();
    iw.deinit();
}

pub fn imageSize(name: []const u8, image_bytes: []const u8) StbImageError!Size {
    var w: c_int = undefined;
    var h: c_int = undefined;
    var n: c_int = undefined;
    const ok = c.stbi_info_from_memory(image_bytes.ptr, @as(c_int, @intCast(image_bytes.len)), &w, &h, &n);
    if (ok == 1) {
        return .{ .w = @floatFromInt(w), .h = @floatFromInt(h) };
    } else {
        log.warn("imageSize stbi_info error on image \"{s}\": {s}\n", .{ name, c.stbi_failure_reason() });
        return StbImageError.stbImageError;
    }
}

pub const ImageInitOptions = struct {
    /// Used for debugging output.
    name: []const u8 = "image",

    /// Bytes of the image file (like png), decoded lazily and cached.
    bytes: []const u8,

    /// If min size is larger than the rect we got, how to shrink it:
    /// - null => use expand setting
    /// - none => crop
    /// - horizontal => crop height, fit width
    /// - vertical => crop width, fit height
    /// - both => fit in rect ignoring aspect ratio
    /// - ratio => fit in rect maintaining aspect ratio
    shrink: ?Options.Expand = null,

    uv: Rect = .{ .w = 1, .h = 1 },
};

/// Show raster image.
///
/// Only valid between `Window.begin`and `Window.end`.
pub fn image(src: std.builtin.SourceLocation, init_opts: ImageInitOptions, opts: Options) WidgetData {
    const options = (Options{ .name = init_opts.name }).override(opts);

    var size = Size{};
    if (options.min_size_content) |msc| {
        // user gave us a min size, use it
        size = msc;
    } else {
        // user didn't give us one, use natural size
        size = dvui.imageSize(init_opts.name, init_opts.bytes) catch .{ .w = 10, .h = 10 };
    }

    var wd = WidgetData.init(src, .{}, options.override(.{ .min_size_content = size }));
    wd.register();

    const cr = wd.contentRect();
    const ms = wd.options.min_size_contentGet();

    var too_big = false;
    if (ms.w > cr.w or ms.h > cr.h) {
        too_big = true;
    }

    var e = wd.options.expandGet();
    if (too_big) {
        e = init_opts.shrink orelse e;
    }
    const g = wd.options.gravityGet();
    var rect = dvui.placeIn(cr, ms, e, g);

    if (too_big and e != .ratio) {
        if (ms.w > cr.w and !e.isHorizontal()) {
            rect.w = ms.w;
            rect.x -= g.x * (ms.w - cr.w);
        }

        if (ms.h > cr.h and !e.isVertical()) {
            rect.h = ms.h;
            rect.y -= g.y * (ms.h - cr.h);
        }
    }

    // rect is the content rect, so expand to the whole rect
    wd.rect = rect.outset(wd.options.paddingGet()).outset(wd.options.borderGet()).outset(wd.options.marginGet());

    var renderBackground: ?Color = if (wd.options.backgroundGet()) wd.options.color(.fill) else null;

    if (wd.options.rotationGet() == 0.0) {
        wd.borderAndBackground(.{});
        renderBackground = null;
    } else {
        if (wd.options.borderGet().nonZero()) {
            dvui.log.debug("image {x} can't render border while rotated\n", .{wd.id});
        }
    }

    const content_rs = wd.contentRectScale();
    dvui.renderImage(init_opts.name, init_opts.bytes, wd.contentRectScale(), .{
        .rotation = wd.options.rotationGet(),
        .corner_radius = wd.options.corner_radiusGet(),
        .uv = init_opts.uv,
        .background_color = renderBackground,
    }) catch |err| {
        logError(@src(), err, "Could not render image {s} at {}", .{ init_opts.name, content_rs });
    };

    wd.minSizeSetAndRefresh();
    wd.minSizeReportToParent();

    return wd;
}

pub fn debugFontAtlases(src: std.builtin.SourceLocation, opts: Options) void {
    const cw = currentWindow();

    var width: u32 = 0;
    var height: u32 = 0;
    var it = cw.font_cache.iterator();
    while (it.next()) |kv| {
        const texture_atlas = kv.value_ptr.getTextureAtlas() catch |err| {
            // TODO: Maybe FontCacheEntry should keep the font name for debugging? (FIX BELLOW TOO)
            dvui.logError(@src(), err, "Could not get texture atlast with key {x} at height {d}", .{ kv.key_ptr.*, kv.value_ptr.height });
            continue;
        };
        width = @max(width, texture_atlas.width);
        height += texture_atlas.height;
    }

    const sizePhys: Size.Physical = .{ .w = @floatFromInt(width), .h = @floatFromInt(height) };

    const ss = parentGet().screenRectScale(Rect{}).s;
    const size = sizePhys.scale(1.0 / ss, Size);

    var wd = WidgetData.init(src, .{}, opts.override(.{ .name = "debugFontAtlases", .min_size_content = size }));
    wd.register();

    wd.borderAndBackground(.{});

    var rs = wd.parent.screenRectScale(placeIn(wd.contentRect(), size, .none, opts.gravityGet()));
    const color = opts.color(.text);

    if (cw.snap_to_pixels) {
        rs.r.x = @round(rs.r.x);
        rs.r.y = @round(rs.r.y);
    }

    it = cw.font_cache.iterator();
    while (it.next()) |kv| {
        const texture_atlas = kv.value_ptr.getTextureAtlas() catch continue;
        rs.r = rs.r.toSize(.{
            .w = @floatFromInt(texture_atlas.width),
            .h = @floatFromInt(texture_atlas.height),
        });
        renderTexture(texture_atlas, rs, .{ .colormod = color }) catch |err| {
            logError(@src(), err, "Could not render font atlast", .{});
        };
        rs.r.y += rs.r.h;
    }

    wd.minSizeSetAndRefresh();
    wd.minSizeReportToParent();
}

pub fn button(src: std.builtin.SourceLocation, label_str: []const u8, init_opts: ButtonWidget.InitOptions, opts: Options) bool {
    // initialize widget and get rectangle from parent
    var bw = ButtonWidget.init(src, init_opts, opts);

    // make ourselves the new parent
    bw.install();

    // process events (mouse and keyboard)
    bw.processEvents();

    // draw background/border
    bw.drawBackground();

    // use pressed text color if desired
    const click = bw.clicked();
    var options = opts.strip().override(.{ .gravity_x = 0.5, .gravity_y = 0.5 });

    if (bw.pressed()) options = options.override(.{ .color_text = .{ .color = opts.color(.text_press) } });

    // this child widget:
    // - has bw as parent
    // - gets a rectangle from bw
    // - draws itself
    // - reports its min size to bw
<<<<<<< HEAD
    labelNoFmt(@src(), label_str, options);
=======
    try labelNoFmt(@src(), label_str, .{}, options);
>>>>>>> 8843d778

    // draw focus
    bw.drawFocus();

    // restore previous parent
    // send our min size to parent
    bw.deinit();

    return click;
}

pub fn buttonIcon(src: std.builtin.SourceLocation, name: []const u8, tvg_bytes: []const u8, init_opts: ButtonWidget.InitOptions, icon_opts: IconRenderOptions, opts: Options) bool {
    const defaults = Options{ .padding = Rect.all(4) };
    var bw = ButtonWidget.init(src, init_opts, defaults.override(opts));
    bw.install();
    bw.processEvents();
    bw.drawBackground();

    // When someone passes min_size_content to buttonIcon, they want the icon
    // to be that size, so we pass it through.
    icon(
        @src(),
        name,
        tvg_bytes,
        icon_opts,
        opts.strip().override(.{ .gravity_x = 0.5, .gravity_y = 0.5, .min_size_content = opts.min_size_content, .expand = .ratio }),
    );

    const click = bw.clicked();
    bw.drawFocus();
    bw.deinit();
    return click;
}

pub fn buttonLabelAndIcon(src: std.builtin.SourceLocation, label_str: []const u8, tvg_bytes: []const u8, init_opts: ButtonWidget.InitOptions, opts: Options) bool {
    // initialize widget and get rectangle from parent
    var bw = ButtonWidget.init(src, init_opts, opts);

    // make ourselves the new parent
    bw.install();

    // process events (mouse and keyboard)
    bw.processEvents();
    var options = opts.strip().override(.{ .gravity_y = 0.5 });
    if (bw.pressed()) options = options.override(.{ .color_text = .{ .color = opts.color(.text_press) } });

    // draw background/border
    bw.drawBackground();
    {
        var outer_hbox = box(src, .horizontal, .{ .expand = .horizontal });
        defer outer_hbox.deinit();
<<<<<<< HEAD
        icon(@src(), label_str, tvg_bytes, .{}, opts.strip().override(.{ .gravity_x = 1.0 }));
        var hbox = box(src, .horizontal, .{ .expand = .horizontal });
        defer hbox.deinit(); // this hbox is used to center the label.
        labelNoFmt(@src(), label_str, options.override(.{ .gravity_x = 0.5 }));
=======
        try icon(@src(), label_str, tvg_bytes, .{}, opts.strip().override(.{ .gravity_x = 1.0 }));
        try labelEx(@src(), "{s}", .{label_str}, .{ .align_x = 0.5 }, opts.strip().override(.{ .expand = .both }));
>>>>>>> 8843d778
    }

    const click = bw.clicked();

    bw.drawFocus();

    bw.deinit();
    return click;
}

pub var slider_defaults: Options = .{
    .padding = Rect.all(2),
    .min_size_content = .{ .w = 20, .h = 20 },
    .color_fill = .{ .name = .fill_control },
    .name = "Slider",
};

// returns true if fraction (0-1) was changed
pub fn slider(src: std.builtin.SourceLocation, dir: enums.Direction, fraction: *f32, opts: Options) bool {
    std.debug.assert(fraction.* >= 0);
    std.debug.assert(fraction.* <= 1);

    const options = slider_defaults.override(opts);

    var b = box(src, dir, options);
    defer b.deinit();

    if (b.data().visible()) {
        tabIndexSet(b.data().id, options.tab_index);
    }

    var hovered: bool = false;
    var ret = false;

    const br = b.data().contentRect();
    const knobsize = @min(br.w, br.h);
    const track = switch (dir) {
        .horizontal => Rect{ .x = knobsize / 2, .y = br.h / 2 - 2, .w = br.w - knobsize, .h = 4 },
        .vertical => Rect{ .x = br.w / 2 - 2, .y = knobsize / 2, .w = 4, .h = br.h - knobsize },
    };

    const trackrs = b.widget().screenRectScale(track);

    const rs = b.data().contentRectScale();
    const evts = events();
    for (evts) |*e| {
        if (!eventMatch(e, .{ .id = b.data().id, .r = rs.r }))
            continue;

        switch (e.evt) {
            .mouse => |me| {
                var p: ?Point.Physical = null;
                if (me.action == .focus) {
                    e.handle(@src(), b.data());
                    focusWidget(b.data().id, null, e.num);
                } else if (me.action == .press and me.button.pointer()) {
                    // capture
                    captureMouse(b.data());
                    e.handle(@src(), b.data());
                    p = me.p;
                } else if (me.action == .release and me.button.pointer()) {
                    // stop capture
                    captureMouse(null);
                    dragEnd();
                    e.handle(@src(), b.data());
                } else if (me.action == .motion and captured(b.data().id)) {
                    // handle only if we have capture
                    e.handle(@src(), b.data());
                    p = me.p;
                } else if (me.action == .position) {
                    dvui.cursorSet(.arrow);
                    hovered = true;
                }

                if (p) |pp| {
                    var min: f32 = undefined;
                    var max: f32 = undefined;
                    switch (dir) {
                        .horizontal => {
                            min = trackrs.r.x;
                            max = trackrs.r.x + trackrs.r.w;
                        },
                        .vertical => {
                            min = 0;
                            max = trackrs.r.h;
                        },
                    }

                    if (max > min) {
                        const v = if (dir == .horizontal) pp.x else (trackrs.r.y + trackrs.r.h - pp.y);
                        fraction.* = (v - min) / (max - min);
                        fraction.* = @max(0, @min(1, fraction.*));
                        ret = true;
                    }
                }
            },
            .key => |ke| {
                if (ke.action == .down or ke.action == .repeat) {
                    switch (ke.code) {
                        .left, .down => {
                            e.handle(@src(), b.data());
                            fraction.* = @max(0, @min(1, fraction.* - 0.05));
                            ret = true;
                        },
                        .right, .up => {
                            e.handle(@src(), b.data());
                            fraction.* = @max(0, @min(1, fraction.* + 0.05));
                            ret = true;
                        },
                        else => {},
                    }
                }
            },
            else => {},
        }
    }

    const perc = @max(0, @min(1, fraction.*));

    var part = trackrs.r;
    switch (dir) {
        .horizontal => part.w *= perc,
        .vertical => {
            const h = part.h * (1 - perc);
            part.y += h;
            part.h = trackrs.r.h - h;
        },
    }
    if (b.data().visible()) {
        part.fill(options.corner_radiusGet().scale(trackrs.s, Rect.Physical), .{ .color = options.color(.accent) });
    }

    switch (dir) {
        .horizontal => {
            part.x = part.x + part.w;
            part.w = trackrs.r.w - part.w;
        },
        .vertical => {
            part = trackrs.r;
            part.h *= (1 - perc);
        },
    }
    if (b.data().visible()) {
        part.fill(options.corner_radiusGet().scale(trackrs.s, Rect.Physical), .{ .color = options.color(.fill) });
    }

    const knobRect = switch (dir) {
        .horizontal => Rect{ .x = (br.w - knobsize) * perc, .w = knobsize, .h = knobsize },
        .vertical => Rect{ .y = (br.h - knobsize) * (1 - perc), .w = knobsize, .h = knobsize },
    };

    var fill_color: Color = undefined;
    if (captured(b.data().id)) {
        fill_color = options.color(.fill_press);
    } else if (hovered) {
        fill_color = options.color(.fill_hover);
    } else {
        fill_color = options.color(.fill);
    }
    var knob = BoxWidget.init(@src(), .{ .dir = .horizontal }, .{ .rect = knobRect, .padding = .{}, .margin = .{}, .background = true, .border = Rect.all(1), .corner_radius = Rect.all(100), .color_fill = .{ .color = fill_color } });
    knob.install();
    knob.drawBackground();
    if (b.data().id == focusedWidgetId()) {
        knob.wd.focusBorder();
    }
    knob.deinit();

    if (ret) {
        refresh(null, @src(), b.data().id);
    }

    return ret;
}

pub var slider_entry_defaults: Options = .{
    .margin = Rect.all(4),
    .corner_radius = dvui.Rect.all(2),
    .padding = Rect.all(2),
    .color_fill = .{ .name = .fill_control },
    .background = true,
    // min size calculated from font
    .name = "SliderEntry",
};

pub const SliderEntryInitOptions = struct {
    value: *f32,
    min: ?f32 = null,
    max: ?f32 = null,
    interval: ?f32 = null,
};

/// Combines a slider and a text entry box on key press.  Displays value on top of slider.
///
/// Returns true if value was changed.
pub fn sliderEntry(src: std.builtin.SourceLocation, comptime label_fmt: ?[]const u8, init_opts: SliderEntryInitOptions, opts: Options) bool {

    // This widget swaps between either a slider with a label or a text entry.
    // The tricky part of this is maintaining focus.  Strategy is a containing
    // box that will keep focus, and forward events to the text entry.
    //
    // We are keeping this simple by only swapping between slider and textEntry
    // on a frame boundary.

    const exp_min_change = 0.1;
    const exp_stretch = 0.02;
    const key_percentage = 0.05;

    var options = slider_entry_defaults.min_sizeM(10, 1).override(opts);

    var ret = false;
    var hover = false;
    var b = BoxWidget.init(src, .{ .dir = .horizontal }, options);
    b.install();
    defer b.deinit();

    if (b.data().visible()) {
        tabIndexSet(b.data().id, options.tab_index);
    }

    const br = b.data().contentRect();
    const knobsize = @min(br.w, br.h);
    const rs = b.data().contentRectScale();

    var text_mode = dataGet(null, b.data().id, "_text_mode", bool) orelse false;
    var ctrl_down = dataGet(null, b.data().id, "_ctrl", bool) orelse false;

    // must call dataGet/dataSet on these every frame to prevent them from
    // getting purged
    _ = dataGet(null, b.data().id, "_start_x", f32);
    _ = dataGet(null, b.data().id, "_start_v", f32);

    if (text_mode) {
        var te_buf = dataGetSlice(null, b.data().id, "_buf", []u8) orelse blk: {
            var buf = [_]u8{0} ** 20;
            _ = std.fmt.bufPrintZ(&buf, "{d:0.3}", .{init_opts.value.*}) catch {};
            dataSetSlice(null, b.data().id, "_buf", &buf);
            break :blk dataGetSlice(null, b.data().id, "_buf", []u8).?;
        };

        // pass 0 for tab_index so you can't tab to TextEntry
        var te = TextEntryWidget.init(@src(), .{ .text = .{ .buffer = te_buf } }, options.strip().override(.{ .min_size_content = .{}, .expand = .both, .tab_index = 0 }));
        te.install();

        if (firstFrame(te.wd.id)) {
            var sel = te.textLayout.selection;
            sel.start = 0;
            sel.cursor = 0;
            sel.end = std.math.maxInt(usize);
        }

        var new_val: ?f32 = null;

        const evts = events();
        for (evts) |*e| {
            if (e.evt == .key and e.evt.key.matchBind("ctrl/cmd")) {
                ctrl_down = (e.evt.key.action == .down or e.evt.key.action == .repeat);
            }

            if (!text_mode) {
                // if we are switching out of text mode, skip processing any
                // remaining events
                continue;
            }

            // te.matchEvent could be passively listening to events, so don't
            // short-circuit it
            const match1 = eventMatch(e, .{ .id = b.data().id, .r = rs.r });
            const match2 = te.matchEvent(e);

            if (!match1 and !match2)
                continue;

            if (e.evt == .key and e.evt.key.action == .down and e.evt.key.code == .enter) {
                e.handle(@src(), b.data());
                text_mode = false;
                new_val = std.fmt.parseFloat(f32, te_buf[0..te.len]) catch null;
            }

            if (e.evt == .key and e.evt.key.action == .down and e.evt.key.code == .escape) {
                e.handle(@src(), b.data());
                text_mode = false;
                // don't set new_val, we are escaping
            }

            // don't want TextEntry to get focus
            if (e.evt == .mouse and e.evt.mouse.action == .focus) {
                e.handle(@src(), b.data());
                focusWidget(b.data().id, null, e.num);
            }

            if (!e.handled) {
                te.processEvent(e, false);
            }
        }

        if (b.data().id == focusedWidgetId()) {
            dvui.wantTextInput(b.data().borderRectScale().r.toNatural());
        } else {

            // we lost focus
            text_mode = false;
            new_val = std.fmt.parseFloat(f32, te_buf[0..te.len]) catch null;
        }

        if (!text_mode) {
            refresh(null, @src(), b.data().id);

            if (new_val) |nv| {
                init_opts.value.* = nv;
                ret = true;
            }
        }

        te.draw();
        te.drawCursor();
        te.deinit();
    } else {

        // show slider and label
        const trackrs = b.widget().screenRectScale(.{ .x = knobsize / 2, .w = br.w - knobsize });
        const min_x = trackrs.r.x;
        const max_x = trackrs.r.x + trackrs.r.w;
        const px_scale = trackrs.s;

        const evts = events();
        for (evts) |*e| {
            if (e.evt == .key and e.evt.key.matchBind("ctrl/cmd")) {
                ctrl_down = (e.evt.key.action == .down or e.evt.key.action == .repeat);
            }

            if (!eventMatch(e, .{ .id = b.data().id, .r = rs.r }))
                continue;

            switch (e.evt) {
                .mouse => |me| {
                    var p: ?Point.Physical = null;
                    if (me.action == .focus) {
                        e.handle(@src(), b.data());
                        focusWidget(b.data().id, null, e.num);
                    } else if (me.action == .press and me.button.pointer()) {
                        e.handle(@src(), b.data());
                        if (ctrl_down) {
                            text_mode = true;
                            refresh(null, @src(), b.data().id);
                        } else {
                            captureMouse(b.data());
                            dataSet(null, b.data().id, "_start_x", me.p.x);
                            dataSet(null, b.data().id, "_start_v", init_opts.value.*);

                            if (me.button.touch()) {
                                dvui.dragPreStart(me.p, .{});
                            } else {
                                // Only start tracking the position on press if this
                                // is not a touch to prevent the value from
                                // "jumping" when entering text mode on a
                                // touch-tap event
                                p = me.p;
                            }
                        }
                    } else if (me.action == .release and me.button.pointer()) {
                        if (me.button.touch() and dvui.dragging(me.p) == null) {
                            text_mode = true;
                            refresh(null, @src(), b.data().id);
                        }
                        e.handle(@src(), b.data());
                        captureMouse(null);
                        dragEnd();
                        dataRemove(null, b.data().id, "_start_x");
                        dataRemove(null, b.data().id, "_start_v");
                    } else if (me.action == .motion and captured(b.data().id)) {
                        e.handle(@src(), b.data());
                        // If this is a touch motion we need to make sure to
                        // only update the value if we are exceeding the
                        // drag threshold to prevent the value from jumping while
                        // entering text mode via a non-drag touch-tap
                        if (!me.button.touch() or dvui.dragging(me.p) != null) {
                            p = me.p;
                        }
                    } else if (me.action == .position) {
                        dvui.cursorSet(.arrow);
                        hover = true;
                    }

                    if (p) |pp| {
                        if (max_x > min_x) {
                            ret = true;
                            if (init_opts.min != null and init_opts.max != null) {
                                // lerp but make sure we can hit the max
                                if (pp.x > max_x) {
                                    init_opts.value.* = init_opts.max.?;
                                } else {
                                    const px_lerp = @max(0, @min(1, (pp.x - min_x) / (max_x - min_x)));
                                    init_opts.value.* = init_opts.min.? + px_lerp * (init_opts.max.? - init_opts.min.?);
                                    if (init_opts.interval) |ival| {
                                        init_opts.value.* = init_opts.min.? + ival * @round((init_opts.value.* - init_opts.min.?) / ival);
                                    }
                                }
                            } else if (init_opts.min != null) {
                                // only have min, go exponentially to the right
                                if (pp.x < min_x) {
                                    init_opts.value.* = init_opts.min.?;
                                } else {
                                    const base = if (init_opts.min.? == 0) exp_min_change else @exp(math.ln10 * @floor(@log10(@abs(init_opts.min.?)))) * exp_min_change;
                                    const how_far = @max(0, (pp.x - min_x)) / px_scale;
                                    const how_much = (@exp(how_far * exp_stretch) - 1) * base;
                                    init_opts.value.* = init_opts.min.? + how_much;
                                    if (init_opts.interval) |ival| {
                                        init_opts.value.* = init_opts.min.? + ival * @round((init_opts.value.* - init_opts.min.?) / ival);
                                    }
                                }
                            } else if (init_opts.max != null) {
                                // only have max, go exponentially to the left
                                if (pp.x > max_x) {
                                    init_opts.value.* = init_opts.max.?;
                                } else {
                                    const base = if (init_opts.max.? == 0) exp_min_change else @exp(math.ln10 * @floor(@log10(@abs(init_opts.max.?)))) * exp_min_change;
                                    const how_far = @max(0, (max_x - pp.x)) / px_scale;
                                    const how_much = (@exp(how_far * exp_stretch) - 1) * base;
                                    init_opts.value.* = init_opts.max.? - how_much;
                                    if (init_opts.interval) |ival| {
                                        init_opts.value.* = init_opts.max.? - ival * @round((init_opts.max.? - init_opts.value.*) / ival);
                                    }
                                }
                            } else {
                                // neither min nor max, go exponentially away from starting value
                                if (dataGet(null, b.data().id, "_start_x", f32)) |start_x| {
                                    if (dataGet(null, b.data().id, "_start_v", f32)) |start_v| {
                                        const base = if (start_v == 0) exp_min_change else @exp(math.ln10 * @floor(@log10(@abs(start_v)))) * exp_min_change;
                                        const how_far = (pp.x - start_x) / px_scale;
                                        const how_much = (@exp(@abs(how_far) * exp_stretch) - 1) * base;
                                        init_opts.value.* = if (how_far < 0) start_v - how_much else start_v + how_much;
                                        if (init_opts.interval) |ival| {
                                            init_opts.value.* = start_v + ival * @round((init_opts.value.* - start_v) / ival);
                                        }
                                    }
                                }
                            }
                        }
                    }
                },
                .key => |ke| {
                    if (ke.code == .enter and ke.action == .down) {
                        text_mode = true;
                    } else if (ke.action == .down or ke.action == .repeat) {
                        switch (ke.code) {
                            .left, .right => {
                                e.handle(@src(), b.data());
                                ret = true;
                                if (init_opts.interval) |ival| {
                                    init_opts.value.* = init_opts.value.* + (if (ke.code == .left) -ival else ival);
                                } else {
                                    const how_much = @abs(init_opts.value.*) * key_percentage;
                                    init_opts.value.* = if (ke.code == .left) init_opts.value.* - how_much else init_opts.value.* + how_much;
                                }

                                if (init_opts.min) |min| {
                                    init_opts.value.* = @max(min, init_opts.value.*);
                                }

                                if (init_opts.max) |max| {
                                    init_opts.value.* = @min(max, init_opts.value.*);
                                }
                            },
                            else => {},
                        }
                    }
                },
                else => {},
            }

            if (e.bubbleable()) {
                b.wd.parent.processEvent(e, true);
            }
        }

        b.wd.borderAndBackground(.{ .fill_color = if (hover) b.wd.options.color(.fill_hover) else b.wd.options.color(.fill) });

        // only draw handle if we have a min and max
        if (b.wd.visible() and init_opts.min != null and init_opts.max != null) {
            const how_far = (init_opts.value.* - init_opts.min.?) / (init_opts.max.? - init_opts.min.?);
            const knobRect = Rect{ .x = (br.w - knobsize) * math.clamp(how_far, 0, 1), .w = knobsize, .h = knobsize };
            const knobrs = b.widget().screenRectScale(knobRect);

            knobrs.r.fill(options.corner_radiusGet().scale(knobrs.s, Rect.Physical), .{ .color = options.color(.fill_press) });
        }

        label(@src(), label_fmt orelse "{d:.3}", .{init_opts.value.*}, options.strip().override(.{ .expand = .both, .gravity_x = 0.5, .gravity_y = 0.5 }));
    }

    if (b.data().id == focusedWidgetId()) {
        b.data().focusBorder();
    }

    dataSet(null, b.data().id, "_text_mode", text_mode);
    dataSet(null, b.data().id, "_ctrl", ctrl_down);

    if (ret) {
        refresh(null, @src(), b.data().id);
    }

    return ret;
}

fn isF32Slice(comptime ptr: std.builtin.Type.Pointer, comptime child_info: std.builtin.Type) bool {
    const is_slice = ptr.size == .slice;
    const holds_f32 = switch (child_info) {
        .float => |f| f.bits == 32,
        else => false,
    };

    // If f32 slice, cast. Otherwise, throw an error.
    if (is_slice) {
        if (!holds_f32) {
            @compileError("Only f32 slices are supported!");
        }
        return true;
    }

    return false;
}

fn checkAndCastDataPtr(comptime num_components: u32, value: anytype) *[num_components]f32 {
    switch (@typeInfo(@TypeOf(value))) {
        .pointer => |ptr| {
            const child_info = @typeInfo(ptr.child);
            const is_f32_slice = comptime isF32Slice(ptr, child_info);

            if (is_f32_slice) {
                return @as(*[num_components]f32, @ptrCast(value.ptr));
            }

            // If not slice, need to check for arrays and vectors.
            // Need to also check the length.
            const data_len = switch (child_info) {
                .vector => |vec| vec.len,
                .array => |arr| arr.len,
                else => @compileError("Must supply a pointer to a vector or array!"),
            };

            if (data_len != num_components) {
                @compileError("Data and options have different lengths!");
            }

            return @ptrCast(value);
        },
        else => @compileError("Must supply a pointer to a vector or array!"),
    }
}

pub const SliderVectorInitOptions = struct {
    min: ?f32 = null,
    max: ?f32 = null,
    interval: ?f32 = null,
};

// Options are forwarded to the individual sliderEntries, including
// min_size_content
pub fn sliderVector(line: std.builtin.SourceLocation, comptime fmt: []const u8, comptime num_components: u32, value: anytype, init_opts: SliderVectorInitOptions, opts: Options) bool {
    var data_arr = checkAndCastDataPtr(num_components, value);

    var any_changed = false;
    inline for (0..num_components) |i| {
        const component_opts = dvui.SliderEntryInitOptions{
            .value = &data_arr[i],
            .min = init_opts.min,
            .max = init_opts.max,
            .interval = init_opts.interval,
        };

        const component_changed = dvui.sliderEntry(line, fmt, component_opts, opts.override(.{ .id_extra = i, .expand = .both }));
        any_changed = any_changed or component_changed;
    }

    return any_changed;
}

pub var progress_defaults: Options = .{
    .padding = Rect.all(2),
    .min_size_content = .{ .w = 10, .h = 10 },
    .color_fill = .{ .name = .fill_control },
};

pub const Progress_InitOptions = struct {
    dir: enums.Direction = .horizontal,
    percent: f32,
};

pub fn progress(src: std.builtin.SourceLocation, init_opts: Progress_InitOptions, opts: Options) void {
    const options = progress_defaults.override(opts);

    var b = box(src, init_opts.dir, options);
    defer b.deinit();

    const rs = b.data().contentRectScale();

    rs.r.fill(options.corner_radiusGet().scale(rs.s, Rect.Physical), .{ .color = options.color(.fill) });

    const perc = @max(0, @min(1, init_opts.percent));
    if (perc == 0) return;

    var part = rs.r;
    switch (init_opts.dir) {
        .horizontal => {
            part.w *= perc;
        },
        .vertical => {
            const h = part.h * (1 - perc);
            part.y += h;
            part.h = rs.r.h - h;
        },
    }
    part.fill(options.corner_radiusGet().scale(rs.s, Rect.Physical), .{ .color = options.color(.accent) });
}

pub var checkbox_defaults: Options = .{
    .name = "Checkbox",
    .corner_radius = dvui.Rect.all(2),
    .padding = Rect.all(6),
};

pub fn checkbox(src: std.builtin.SourceLocation, target: *bool, label_str: ?[]const u8, opts: Options) bool {
    const options = checkbox_defaults.override(opts);
    var ret = false;

    var bw = ButtonWidget.init(src, .{}, options.strip().override(options));

    bw.install();
    bw.processEvents();
    // don't call button drawBackground(), it wouldn't do anything anyway because we stripped the options so no border/background
    // don't call button drawFocus(), we don't want a focus ring around the label
    defer bw.deinit();

    if (bw.clicked()) {
        target.* = !target.*;
        ret = true;
    }

    var b = box(@src(), .horizontal, options.strip().override(.{ .expand = .both }));
    defer b.deinit();

    const check_size = options.fontGet().textHeight();
    const s = spacer(@src(), Size.all(check_size), .{ .gravity_y = 0.5 });

    const rs = s.borderRectScale();

    if (bw.wd.visible()) {
        checkmark(target.*, bw.focused(), rs, bw.pressed(), bw.hovered(), options);
    }

    if (label_str) |str| {
<<<<<<< HEAD
        _ = spacer(@src(), .{ .w = checkbox_defaults.paddingGet().w }, .{});
        labelNoFmt(@src(), str, options.strip().override(.{ .gravity_y = 0.5 }));
=======
        _ = try spacer(@src(), .{ .w = checkbox_defaults.paddingGet().w }, .{});
        try labelNoFmt(@src(), str, .{}, options.strip().override(.{ .gravity_y = 0.5 }));
>>>>>>> 8843d778
    }

    return ret;
}

pub fn checkmark(checked: bool, focused: bool, rs: RectScale, pressed: bool, hovered: bool, opts: Options) void {
    const cornerRad = opts.corner_radiusGet().scale(rs.s, Rect.Physical);
    rs.r.fill(cornerRad, .{ .color = opts.color(.border) });

    if (focused) {
        rs.r.stroke(cornerRad, .{ .thickness = 2 * rs.s, .color = dvui.themeGet().color_accent });
    }

    var fill: Options.ColorAsk = .fill;
    if (pressed) {
        fill = .fill_press;
    } else if (hovered) {
        fill = .fill_hover;
    }

    var options = opts;
    if (checked) {
        options = opts.override(themeGet().style_accent);
        rs.r.insetAll(0.5 * rs.s).fill(cornerRad, .{ .color = options.color(fill) });
    } else {
        rs.r.insetAll(rs.s).fill(cornerRad, .{ .color = options.color(fill) });
    }

    if (checked) {
        const r = rs.r.insetAll(0.5 * rs.s);
        const pad = @max(1.0, r.w / 6);

        var thick = @max(1.0, r.w / 5);
        const size = r.w - (thick / 2) - pad * 2;
        const third = size / 3.0;
        const x = r.x + pad + (0.25 * thick) + third;
        const y = r.y + pad + (0.25 * thick) + size - (third * 0.5);

        thick /= 1.5;

        const path: Path = .{ .points = &.{
            .{ .x = x - third, .y = y - third },
            .{ .x = x, .y = y },
            .{ .x = x + third * 2, .y = y - third * 2 },
        } };
        path.stroke(.{ .thickness = thick, .color = options.color(.text), .endcap_style = .square });
    }
}

pub var radio_defaults: Options = .{
    .name = "Radio",
    .corner_radius = dvui.Rect.all(2),
    .padding = Rect.all(6),
};

pub fn radio(src: std.builtin.SourceLocation, active: bool, label_str: ?[]const u8, opts: Options) bool {
    const options = radio_defaults.override(opts);
    var ret = false;

    var bw = ButtonWidget.init(src, .{}, options.strip().override(options));

    bw.install();
    bw.processEvents();
    // don't call button drawBackground(), it wouldn't do anything anyway because we stripped the options so no border/background
    // don't call button drawFocus(), we don't want a focus ring around the label
    defer bw.deinit();

    if (bw.clicked()) {
        ret = true;
    }

    var b = box(@src(), .horizontal, options.strip().override(.{ .expand = .both }));
    defer b.deinit();

    const radio_size = options.fontGet().textHeight();
    const s = spacer(@src(), Size.all(radio_size), .{ .gravity_y = 0.5 });

    const rs = s.borderRectScale();

    if (bw.wd.visible()) {
        radioCircle(active, bw.focused(), rs, bw.pressed(), bw.hovered(), options);
    }

    if (label_str) |str| {
<<<<<<< HEAD
        _ = spacer(@src(), .{ .w = radio_defaults.paddingGet().w }, .{});
        labelNoFmt(@src(), str, options.strip().override(.{ .gravity_y = 0.5 }));
=======
        _ = try spacer(@src(), .{ .w = radio_defaults.paddingGet().w }, .{});
        try labelNoFmt(@src(), str, .{}, options.strip().override(.{ .gravity_y = 0.5 }));
>>>>>>> 8843d778
    }

    return ret;
}

pub fn radioCircle(active: bool, focused: bool, rs: RectScale, pressed: bool, hovered: bool, opts: Options) void {
    const cornerRad = Rect.Physical.all(1000);
    const r = rs.r;
    r.fill(cornerRad, .{ .color = opts.color(.border) });

    if (focused) {
        r.stroke(cornerRad, .{ .thickness = 2 * rs.s, .color = dvui.themeGet().color_accent });
    }

    var fill: Options.ColorAsk = .fill;
    if (pressed) {
        fill = .fill_press;
    } else if (hovered) {
        fill = .fill_hover;
    }

    var options = opts;
    if (active) {
        options = opts.override(themeGet().style_accent);
        r.insetAll(0.5 * rs.s).fill(cornerRad, .{ .color = options.color(.fill) });
    } else {
        r.insetAll(rs.s).fill(cornerRad, .{ .color = opts.color(fill) });
    }

    if (active) {
        const thick = @max(1.0, r.w / 6);

        Path.stroke(.{ .points = &.{r.center()} }, .{ .thickness = thick, .color = options.color(.text) });
    }
}

/// The returned slice is guaranteed to be valid utf8. If the passed in slice
/// already was valid, the same slice will be returned. Otherwise, a new slice
/// will be allocated.
///
/// ```zig
/// const some_text = "This is some maybe utf8 text";
/// const utf8_text = try toUtf8(alloc, some_text);
/// // Detect if the text needs to be freed by checking the
/// defer if (utf8_text.ptr != some_text.ptr) alloc.free(utf8_text);
/// ```
pub fn toUtf8(allocator: std.mem.Allocator, text: []const u8) std.mem.Allocator.Error![]const u8 {
    if (std.unicode.utf8ValidateSlice(text)) return text;
    // Give some reasonable extra space for replacement bytes without the need to reallocate
    const replacements_before_realloc = 100;
    // We use array list directly to avoid `std.fmt.count` going over the string twice
    var out = try std.ArrayList(u8).initCapacity(allocator, text.len + replacements_before_realloc);
    const writer = out.writer();
    try std.unicode.fmtUtf8(text).format(undefined, undefined, writer);
    return out.toOwnedSlice();
}

test toUtf8 {
    const alloc = std.testing.allocator;
    const some_text = "This is some maybe utf8 text";
    const utf8_text = try toUtf8(alloc, some_text);
    // Detect if the text needs to be freed by checking the
    defer if (utf8_text.ptr != some_text.ptr) alloc.free(utf8_text);
}

// pos is clamped to [0, text.len] then if it is in the middle of a multibyte
// utf8 char, we move it back to the beginning
pub fn findUtf8Start(text: []const u8, pos: usize) usize {
    var p = pos;
    p = @min(p, text.len);

    // find start of previous utf8 char
    var start = p -| 1;
    while (start < p and text[start] & 0xc0 == 0x80) {
        start -|= 1;
    }

    if (start < p) {
        const utf8_size = std.unicode.utf8ByteSequenceLength(text[start]) catch 0;
        if (utf8_size != (p - start)) {
            p = start;
        }
    }

    return p;
}

pub fn textEntry(src: std.builtin.SourceLocation, init_opts: TextEntryWidget.InitOptions, opts: Options) *TextEntryWidget {
    var ret = widgetAlloc(TextEntryWidget);
    ret.* = TextEntryWidget.init(src, init_opts, opts);
    ret.install();
    // can install corner widgets here
    //_ = dvui.button(@src(), "upright", .{}, .{ .gravity_x = 1.0 });
    ret.processEvents();
    ret.draw();
    return ret;
}

pub fn TextEntryNumberInitOptions(comptime T: type) type {
    return struct {
        min: ?T = null,
        max: ?T = null,
        value: ?*T = null,
        show_min_max: bool = false,
    };
}

pub fn TextEntryNumberResult(comptime T: type) type {
    return struct {
        value: union(enum) {
            Valid: T,
            Invalid: void,
            TooBig: void,
            TooSmall: void,
            Empty: void,
        } = .Invalid,

        /// True if given a value pointer and wrote a valid value back to it.
        changed: bool = false,
        enter_pressed: bool = false,
    };
}

pub fn textEntryNumber(src: std.builtin.SourceLocation, comptime T: type, init_opts: TextEntryNumberInitOptions(T), opts: Options) TextEntryNumberResult(T) {
    const base_filter = "1234567890";
    const filter = switch (@typeInfo(T)) {
        .int => |int| switch (int.signedness) {
            .signed => base_filter ++ "+-",
            .unsigned => base_filter ++ "+",
        },
        .float => base_filter ++ "+-.e",
        else => unreachable,
    };

    const id = dvui.parentGet().extendId(src, opts.idExtra());

    const buffer = dataGetSliceDefault(null, id, "buffer", []u8, &[_]u8{0} ** 32);

    //initialize with input number
    if (init_opts.value) |num| {
        const old_value = dataGet(null, id, "value", T);
        if (old_value == null or old_value.? != num.*) {
            dataSet(null, id, "value", num.*);
            @memset(buffer, 0); // clear out anything that was there before
            _ = std.fmt.bufPrint(buffer, "{d}", .{num.*}) catch unreachable;
        }
    }

    var te = TextEntryWidget.init(src, .{ .text = .{ .buffer = buffer } }, opts);
    te.install();
    te.processEvents();

    var result: TextEntryNumberResult(T) = .{ .enter_pressed = te.enter_pressed };

    // filter before drawing
    te.filterIn(filter);

    // validation
    const text = te.getText();
    const num = switch (@typeInfo(T)) {
        .int => std.fmt.parseInt(T, text, 10) catch null,
        .float => std.fmt.parseFloat(T, text) catch null,
        else => unreachable,
    };

    //determine error if any
    if (text.len == 0 and num == null) {
        result.value = .Empty;
    } else if (num == null) {
        result.value = .Invalid;
    } else if (num != null and init_opts.min != null and num.? < init_opts.min.?) {
        result.value = .TooSmall;
    } else if (num != null and init_opts.max != null and num.? > init_opts.max.?) {
        result.value = .TooBig;
    } else {
        result.value = .{ .Valid = num.? };
        if (init_opts.value) |value_ptr| {
            if ((te.enter_pressed or te.text_changed) and value_ptr.* != num.?) {
                dataSet(null, id, "value", num.?);
                value_ptr.* = num.?;
                result.changed = true;
            }
        }
    }

    te.draw();

    if (result.value != .Valid and (init_opts.value != null or result.value != .Empty)) {
        const rs = te.data().borderRectScale();
        rs.r.outsetAll(1).stroke(te.data().options.corner_radiusGet().scale(rs.s, Rect.Physical), .{ .thickness = 3 * rs.s, .color = dvui.themeGet().color_err, .after = true });
    }

    // display min/max
    if (te.getText().len == 0 and init_opts.show_min_max) {
        var minmax_buffer: [64]u8 = undefined;
        var minmax_text: []const u8 = "";
        if (init_opts.min != null and init_opts.max != null) {
            minmax_text = std.fmt.bufPrint(&minmax_buffer, "(min: {d}, max: {d})", .{ init_opts.min.?, init_opts.max.? }) catch unreachable;
        } else if (init_opts.min != null) {
            minmax_text = std.fmt.bufPrint(&minmax_buffer, "(min: {d})", .{init_opts.min.?}) catch unreachable;
        } else if (init_opts.max != null) {
            minmax_text = std.fmt.bufPrint(&minmax_buffer, "(max: {d})", .{init_opts.max.?}) catch unreachable;
        }
        te.textLayout.addText(minmax_text, .{ .color_text = .{ .name = .fill_hover } });
    }

    te.deinit();

    return result;
}

pub const TextEntryColorInitOptions = struct {
    value: ?*Color = null,
    placeholder: []const u8 = "#ff00ff",
    /// If this is true, the alpha with be taken from the last hex value,
    /// if it is included in the input
    allow_alpha: bool = true,
};

pub const TextEntryColorResult = struct {
    value: union(enum) {
        Valid: Color,
        Invalid: enum {
            non_hex_value,
            alpha_passed_when_not_allowed,
        },
        Empty: void,
    } = .{ .Invalid = .non_hex_value },

    /// True if given a value pointer and wrote a valid value back to it.
    changed: bool = false,
    enter_pressed: bool = false,
};

/// A text entry for hex color codes. Supports the same formats as `Color.fromHex`
pub fn textEntryColor(src: std.builtin.SourceLocation, init_opts: TextEntryColorInitOptions, opts: Options) TextEntryColorResult {
    const defaults = Options{ .name = "textEntryColor" };

    var options = defaults.override(opts);
    if (options.min_size_content == null) {
        options = options.override(.{ .min_size_content = opts.fontGet().textSize(if (init_opts.allow_alpha) "#DDDDDDDD" else "#DDDDDD") });
    }

    const id = dvui.parentGet().extendId(src, opts.idExtra());

    const buffer = dataGetSliceDefault(null, id, "buffer", []u8, &[_]u8{0} ** 9);

    var te = TextEntryWidget.init(src, .{ .text = .{ .buffer = buffer }, .placeholder = init_opts.placeholder }, options);
    te.install();

    //initialize with input number
    if (init_opts.value) |v| {
        const old_value = dataGet(null, id, "value", Color);
        if (old_value == null or
            old_value.?.r != v.r or
            old_value.?.g != v.g or
            old_value.?.b != v.b or
            old_value.?.a != v.a)
        {
            dataSet(null, id, "value", v.*);
            @memset(buffer, 0); // clear out anything that was there before
            if (init_opts.allow_alpha and v.a != 0xff) {
                _ = std.fmt.bufPrint(buffer, "#{x:0>2}{x:0>2}{x:0>2}{x:0>2}", .{ v.r, v.g, v.b, v.a }) catch unreachable;
                te.len = 9;
            } else {
                te.textSet(&(v.toHexString()), false);
            }
        }
    }

    te.processEvents();
    // filter before drawing
    te.filterIn(std.fmt.hex_charset ++ "ABCDEF" ++ "#");

    var result: TextEntryColorResult = .{ .enter_pressed = te.enter_pressed };

    // validation
    const text = te.getText();
    const color: ?Color = Color.tryFromHex(text) catch null;

    //determine error if any
    if (text.len == 0 and color == null) {
        result.value = .Empty;
    } else if (color == null) {
        result.value = .{ .Invalid = .non_hex_value };
    } else if (!init_opts.allow_alpha and color.?.a != 0xFF) {
        result.value = .{ .Invalid = .alpha_passed_when_not_allowed };
    } else {
        result.value = .{ .Valid = color.? };
        if (init_opts.value) |v| {
            if ((te.enter_pressed or te.text_changed) and
                (color.?.r != v.r or
                    color.?.g != v.g or
                    color.?.b != v.b or
                    color.?.a != v.a))
            {
                dataSet(null, id, "value", color.?);
                v.* = color.?;
                result.changed = true;
            }
        }
    }

    if (init_opts.value != null and result.value == .Empty and focusedWidgetId() != te.wd.id) {
        // If the text entry is empty and we loose focus,
        // reset the hex value by invalidating the stored previous value
        dataRemove(null, id, "value");
        refresh(null, @src(), id);
    }

    te.draw();

    if (result.value != .Valid and (init_opts.value != null or result.value != .Empty)) {
        const rs = te.data().borderRectScale();
        rs.r.outsetAll(1).stroke(te.data().options.corner_radiusGet().scale(rs.s, Rect.Physical), .{ .thickness = 3 * rs.s, .color = dvui.themeGet().color_err, .after = true });
    }

    te.deinit();

    return result;
}

pub const ColorPickerInitOptions = struct {
    hsv: *Color.HSV,
    dir: enums.Direction = .horizontal,
    sliders: enum { rgb, hsv } = .rgb,
    alpha: bool = false,
    /// Shows a `textEntryColor`
    hex_text_entry: bool = true,
};

/// A photoshop style color picker
///
/// Returns true of the color was changed
pub fn colorPicker(src: std.builtin.SourceLocation, init_opts: ColorPickerInitOptions, opts: Options) bool {
    var picker = ColorPickerWidget.init(src, .{ .dir = init_opts.dir, .hsv = init_opts.hsv }, opts);
    picker.install();
    defer picker.deinit();

    var changed = picker.color_changed;
    var rgb = init_opts.hsv.toColor();

    var side_box = dvui.box(@src(), .vertical, .{});
    defer side_box.deinit();

    const slider_expand = Options.Expand.fromDirection(.horizontal);
    switch (init_opts.sliders) {
        .rgb => {
            var r = @as(f32, @floatFromInt(rgb.r));
            var g = @as(f32, @floatFromInt(rgb.g));
            var b = @as(f32, @floatFromInt(rgb.b));
            var a = @as(f32, @floatFromInt(rgb.a));

            var slider_changed = false;
            if (dvui.sliderEntry(@src(), "R: {d:0.0}", .{ .value = &r, .min = 0, .max = 255, .interval = 1 }, .{ .expand = slider_expand })) {
                slider_changed = true;
            }
            if (dvui.sliderEntry(@src(), "G: {d:0.0}", .{ .value = &g, .min = 0, .max = 255, .interval = 1 }, .{ .expand = slider_expand })) {
                slider_changed = true;
            }
            if (dvui.sliderEntry(@src(), "B: {d:0.0}", .{ .value = &b, .min = 0, .max = 255, .interval = 1 }, .{ .expand = slider_expand })) {
                slider_changed = true;
            }
            if (init_opts.alpha and dvui.sliderEntry(@src(), "A: {d:0.0}", .{ .value = &a, .min = 0, .max = 255, .interval = 1 }, .{ .expand = slider_expand })) {
                slider_changed = true;
            }
            if (slider_changed) {
                init_opts.hsv.* = .fromColor(.{ .r = @intFromFloat(r), .g = @intFromFloat(g), .b = @intFromFloat(b), .a = @intFromFloat(a) });
                changed = true;
            }
        },
        .hsv => {
            if (dvui.sliderEntry(@src(), "H: {d:0.0}", .{ .value = &init_opts.hsv.h, .min = 0, .max = 359.99, .interval = 1 }, .{ .expand = slider_expand })) {
                changed = true;
            }
            if (dvui.sliderEntry(@src(), "S: {d:0.2}", .{ .value = &init_opts.hsv.s, .min = 0, .max = 1, .interval = 0.01 }, .{ .expand = slider_expand })) {
                changed = true;
            }
            if (dvui.sliderEntry(@src(), "V: {d:0.2}", .{ .value = &init_opts.hsv.v, .min = 0, .max = 1, .interval = 0.01 }, .{ .expand = slider_expand })) {
                changed = true;
            }
            if (init_opts.alpha and dvui.sliderEntry(@src(), "A: {d:0.2}", .{ .value = &init_opts.hsv.a, .min = 0, .max = 1, .interval = 0.01 }, .{ .expand = slider_expand })) {
                changed = true;
            }
        },
    }

    if (init_opts.hex_text_entry) {
        const res = textEntryColor(@src(), .{ .allow_alpha = init_opts.alpha, .value = &rgb }, .{ .expand = slider_expand });
        if (res.changed) {
            init_opts.hsv.* = .fromColor(rgb);
            changed = true;
        }
    }

    return changed;
}

pub const renderTextOptions = struct {
    font: Font,
    text: []const u8,
    rs: RectScale,
    color: Color,
    sel_start: ?usize = null,
    sel_end: ?usize = null,
    sel_color: ?Color = null,
    sel_color_bg: ?Color = null,
    debug: bool = false,
};

// only renders a single line of text
pub fn renderText(opts: renderTextOptions) Backend.GenericError!void {
    if (opts.rs.s == 0) return;
    if (opts.text.len == 0) return;
    if (clipGet().intersect(opts.rs.r).empty()) return;

    var cw = currentWindow();
    const utf8_text = try toUtf8(cw.lifo(), opts.text);
    defer if (opts.text.ptr != utf8_text.ptr) cw.lifo().free(utf8_text);

    if (!cw.render_target.rendering) {
        var opts_copy = opts;
        opts_copy.text = try cw.arena().dupe(u8, utf8_text);
        const cmd = RenderCommand{ .snap = cw.snap_to_pixels, .clip = clipGet(), .cmd = .{ .text = opts_copy } };

        var sw = cw.subwindowCurrent();
        try sw.render_cmds.append(cmd);
        return;
    }

    const target_size = opts.font.size * opts.rs.s;
    const sized_font = opts.font.resize(target_size);

    // might get a slightly smaller font
    var fce = try fontCacheGet(sized_font);

    // this must be synced with Font.textSizeEx()
    const target_fraction = if (cw.snap_to_pixels) 1.0 else target_size / fce.height;

    // make sure the cache has all the glyphs we need
    var utf8it = std.unicode.Utf8View.initUnchecked(utf8_text).iterator();
    while (utf8it.nextCodepoint()) |codepoint| {
        _ = try fce.glyphInfoGetOrReplacement(@as(u32, @intCast(codepoint)), opts.font.name);
    }

    // Generate new texture atlas if needed to update glyph uv coords
    const texture_atlas = fce.getTextureAtlas() catch |err| switch (err) {
        error.OutOfMemory => |e| return e,
        else => {
            log.err("Could not get texture atlas for font {s}, text area marked in magenta, to display '{s}'", .{ opts.font.name, opts.text });
            opts.rs.r.fill(.{}, .{ .color = .magenta });
            return;
        },
    };

    // Over allocate the internal buffers assuming each byte is a character
    var builder = try Triangles.Builder.init(cw.lifo(), 4 * utf8_text.len, 6 * utf8_text.len);
    defer builder.deinit(cw.lifo());

    const x_start: f32 = if (cw.snap_to_pixels) @round(opts.rs.r.x) else opts.rs.r.x;
    var x = x_start;
    var max_x = x_start;
    const y: f32 = if (cw.snap_to_pixels) @round(opts.rs.r.y) else opts.rs.r.y;

    if (opts.debug) {
        log.debug("renderText x {d} y {d}\n", .{ x, y });
    }

    var sel_in: bool = false;
    var sel_start_x: f32 = x;
    var sel_end_x: f32 = x;
    var sel_max_y: f32 = y;
    var sel_start: usize = opts.sel_start orelse 0;
    sel_start = @min(sel_start, utf8_text.len);
    var sel_end: usize = opts.sel_end orelse 0;
    sel_end = @min(sel_end, utf8_text.len);
    // if we will definitely have a selected region or not
    const sel: bool = sel_start < sel_end;

    const atlas_size: Size = .{ .w = @floatFromInt(texture_atlas.width), .h = @floatFromInt(texture_atlas.height) };

    var bytes_seen: usize = 0;
    utf8it = std.unicode.Utf8View.initUnchecked(utf8_text).iterator();
    var last_codepoint: u32 = 0;
    var last_glyph_index: u32 = 0;
    while (utf8it.nextCodepoint()) |codepoint| {
        const gi = try fce.glyphInfoGetOrReplacement(@as(u32, @intCast(codepoint)), opts.font.name);

        // kerning
        if (last_codepoint != 0) {
            if (useFreeType) {
                if (last_glyph_index == 0) last_glyph_index = c.FT_Get_Char_Index(fce.face, last_codepoint);
                const glyph_index: u32 = c.FT_Get_Char_Index(fce.face, codepoint);
                var kern: c.FT_Vector = undefined;
                FontCacheEntry.intToError(c.FT_Get_Kerning(fce.face, last_glyph_index, glyph_index, c.FT_KERNING_DEFAULT, &kern)) catch |err| {
                    log.warn("renderText freetype error {!} trying to FT_Get_Kerning font {s} codepoints {d} {d}\n", .{ err, opts.font.name, last_codepoint, codepoint });
                    // Set fallback kern and continue to the best of out ability
                    kern.x = 0;
                    kern.y = 0;
                    // return FontError.fontError;
                };
                last_glyph_index = glyph_index;

                const kern_x: f32 = @as(f32, @floatFromInt(kern.x)) / 64.0;

                x += kern_x;
            } else {
                const kern_adv: c_int = c.stbtt_GetCodepointKernAdvance(&fce.face, @as(c_int, @intCast(last_codepoint)), @as(c_int, @intCast(codepoint)));
                const kern_x = fce.scaleFactor * @as(f32, @floatFromInt(kern_adv));

                x += kern_x;
            }
        }
        last_codepoint = codepoint;

        const nextx = x + gi.advance * target_fraction;

        if (sel) {
            bytes_seen += std.unicode.utf8CodepointSequenceLength(codepoint) catch unreachable;
            if (!sel_in and bytes_seen > sel_start and bytes_seen <= sel_end) {
                // entering selection
                sel_in = true;
                sel_start_x = x;
            } else if (sel_in and bytes_seen > sel_end) {
                // leaving selection
                sel_in = false;
            }

            if (sel_in) {
                // update selection
                sel_end_x = nextx;
            }
        }

        // don't output triangles for a zero-width glyph (space seems to be the only one)
        if (gi.w > 0) {
            const vtx_offset: u16 = @intCast(builder.vertexes.items.len);
            var v: Vertex = undefined;

            v.pos.x = x + gi.leftBearing * target_fraction;
            v.pos.y = y + gi.topBearing * target_fraction;
            v.col = .fromColor(if (sel_in) opts.sel_color orelse opts.color else opts.color);
            v.uv = gi.uv;
            builder.appendVertex(v);

            if (opts.debug) {
                log.debug(" - x {d} y {d}", .{ v.pos.x, v.pos.y });
            }

            if (opts.debug) {
                //log.debug("{d} pad {d} minx {d} maxx {d} miny {d} maxy {d} x {d} y {d}", .{ bytes_seen, pad, gi.minx, gi.maxx, gi.miny, gi.maxy, v.pos.x, v.pos.y });
                //log.debug("{d} pad {d} left {d} top {d} w {d} h {d} advance {d}", .{ bytes_seen, pad, gi.f2_leftBearing, gi.f2_topBearing, gi.f2_w, gi.f2_h, gi.f2_advance });
            }

            v.pos.x = x + (gi.leftBearing + gi.w) * target_fraction;
            max_x = v.pos.x;
            v.uv[0] = gi.uv[0] + gi.w / atlas_size.w;
            builder.appendVertex(v);

            v.pos.y = y + (gi.topBearing + gi.h) * target_fraction;
            sel_max_y = @max(sel_max_y, v.pos.y);
            v.uv[1] = gi.uv[1] + gi.h / atlas_size.h;
            builder.appendVertex(v);

            v.pos.x = x + gi.leftBearing * target_fraction;
            v.uv[0] = gi.uv[0];
            builder.appendVertex(v);

            // triangles must be counter-clockwise (y going down) to avoid backface culling
            builder.appendTriangles(&.{
                vtx_offset + 0, vtx_offset + 2, vtx_offset + 1,
                vtx_offset + 0, vtx_offset + 3, vtx_offset + 2,
            });
        }

        x = nextx;
    }

    if (sel) {
        if (opts.sel_color_bg) |bgcol| {
            Rect.Physical.fromPoint(.{ .x = sel_start_x, .y = opts.rs.r.y })
                .toPoint(.{
                    .x = sel_end_x,
                    .y = @max(sel_max_y, opts.rs.r.y + fce.height * target_fraction * opts.font.line_height_factor),
                })
                .fill(.{}, .{ .color = bgcol, .blur = 0 });
        }
    }

    try renderTriangles(builder.build_unowned(), texture_atlas);
}

/// Holds a slice of premultiplied alpha (PMA) RGBA pixels
///
/// To convert non PMA pixels, use `RGBAPixelsPMA.fromRGBA`
pub const RGBAPixelsPMA = struct {
    /// Should only ever store RGBA pixels with premultiplied alpha
    pma: []u8,

    /// Alpha multiplies `pixels` in place
    pub fn fromRGBA(pixels: []u8) RGBAPixelsPMA {
        for (0..pixels.len / 4) |ii| {
            const i = ii * 4;
            const a = pixels[i + 3];
            pixels[i + 0] = @intCast(@divTrunc(@as(u16, pixels[i + 0]) * a, 255));
            pixels[i + 1] = @intCast(@divTrunc(@as(u16, pixels[i + 1]) * a, 255));
            pixels[i + 2] = @intCast(@divTrunc(@as(u16, pixels[i + 2]) * a, 255));
        }
        return .{ .pma = pixels };
    }

    /// Unapplies the alpha multiplication in place, returning the inner slice
    pub fn toRGBA(pma_pixels: RGBAPixelsPMA) []u8 {
        var pixels = pma_pixels.pma;
        for (0..pixels.len / 4) |ii| {
            const i = ii * 4;
            const a = pixels[i + 3];
            if (a == 0) continue;
            pixels[i + 0] = @intCast(@divTrunc(@as(u16, pixels[i + 0]) * 255, a));
            pixels[i + 1] = @intCast(@divTrunc(@as(u16, pixels[i + 1]) * 255, a));
            pixels[i + 2] = @intCast(@divTrunc(@as(u16, pixels[i + 2]) * 255, a));
        }
        return pixels;
    }

    /// Should only be used where it is guaranteed that the pixels are already
    /// alpha multiplied or have no transparency
    ///
    /// Does no modifications of the pixels
    pub fn cast(pixels: []u8) RGBAPixelsPMA {
        return .{ .pma = pixels };
    }
};

/// Create a texture that can be rendered with `renderTexture`.
///
/// Remember to destroy the texture at some point, see `textureDestroyLater`.
///
/// Only valid between `Window.begin` and `Window.end`.
pub fn textureCreate(pixels: RGBAPixelsPMA, width: u32, height: u32, interpolation: enums.TextureInterpolation) Backend.TextureError!Texture {
    if (pixels.pma.len != width * height * 4) {
        log.err("Texture was created with an incorrect amount of pixels, expected {d} but got {d} (w: {d}, h: {d})", .{ pixels.pma.len, width * height * 4, width, height });
    }
    return currentWindow().backend.textureCreate(pixels.pma.ptr, width, height, interpolation);
}

/// Create a texture that can be rendered with `renderTexture` and drawn to
/// with `renderTarget`.  Starts transparent (all zero).
///
/// Remember to destroy the texture at some point, see `textureDestroyLater`.
///
/// Only valid between `Window.begin`and `Window.end`.
pub fn textureCreateTarget(width: u32, height: u32, interpolation: enums.TextureInterpolation) Backend.TextureError!TextureTarget {
    return try currentWindow().backend.textureCreateTarget(width, height, interpolation);
}

/// Read pixels from texture created with `textureCreateTarget`.
///
/// Returns pixels allocated by arena.
///
/// Only valid between `Window.begin`and `Window.end`.
pub fn textureReadTarget(arena: std.mem.Allocator, texture: TextureTarget) Backend.TextureError!RGBAPixelsPMA {
    const size: usize = texture.width * texture.height * 4;
    const pixels = try arena.alloc(u8, size);
    errdefer arena.free(pixels);

    try currentWindow().backend.textureReadTarget(texture, pixels.ptr);

    return .{ .pma = pixels };
}

/// Convert a target texture to a normal texture.  target is destroyed.
///
/// Only valid between `Window.begin`and `Window.end`.
pub fn textureFromTarget(target: TextureTarget) Backend.TextureError!Texture {
    return currentWindow().backend.textureFromTarget(target);
}

/// Destroy a texture created with `textureCreate` at the end of the frame.
///
/// While `Backend.textureDestroy` immediately destroys the texture, this
/// function deferres the destruction until the end of the frame, so it is safe
/// to use even in a subwindow where rendering is deferred.
///
/// Only valid between `Window.begin`and `Window.end`.
pub fn textureDestroyLater(texture: Texture) void {
    currentWindow().texture_trash.append(texture) catch |err| {
        dvui.log.err("textureDestroyLater got {!}\n", .{err});
    };
}

pub const RenderTarget = struct {
    texture: ?TextureTarget,
    offset: Point.Physical,
    rendering: bool = true,
};

/// Change where dvui renders.  Can pass output from `textureCreateTarget` or
/// null for the screen.  Returns the previous target/offset.
///
/// offset will be subtracted from all dvui rendering, useful as the point on
/// the screen the texture will map to.
///
/// Useful for caching expensive renders or to save a render for export.  See
/// `Picture`.
///
/// Only valid between `Window.begin`and `Window.end`.
pub fn renderTarget(args: RenderTarget) RenderTarget {
    var cw = currentWindow();
    const ret = cw.render_target;
    cw.backend.renderTarget(args.texture) catch |err| {
        // TODO: This might be unrecoverable? Or brake rendering too badly?
        logError(@src(), err, "Failed to set render target", .{});
        return ret;
    };
    cw.render_target = args;
    return ret;
}

pub const RenderTextureOptions = struct {
    rotation: f32 = 0,
    colormod: Color = .{},
    corner_radius: Rect = .{},
    uv: Rect = .{ .w = 1, .h = 1 },
    background_color: ?Color = null,
    debug: bool = false,
};

pub fn renderTexture(tex: Texture, rs: RectScale, opts: RenderTextureOptions) Backend.GenericError!void {
    if (rs.s == 0) return;
    if (clipGet().intersect(rs.r).empty()) return;

    var cw = currentWindow();

    if (!cw.render_target.rendering) {
        const cmd = RenderCommand{ .snap = cw.snap_to_pixels, .clip = clipGet(), .cmd = .{ .texture = .{ .tex = tex, .rs = rs, .opts = opts } } };

        var sw = cw.subwindowCurrent();
        try sw.render_cmds.append(cmd);
        return;
    }

    var path: Path.Builder = .init(dvui.currentWindow().lifo());
    defer path.deinit();

    path.addRect(rs.r, opts.corner_radius.scale(rs.s, Rect.Physical));

    var triangles = try path.build().fillConvexTriangles(cw.lifo(), .{ .color = opts.colormod });
    defer triangles.deinit(cw.lifo());

    triangles.uvFromRectuv(rs.r, opts.uv);
    triangles.rotate(rs.r.center(), opts.rotation);

    if (opts.background_color) |bg_col| {
        var back_tri = try triangles.dupe(cw.lifo());
        defer back_tri.deinit(cw.lifo());

        back_tri.color(bg_col);
        try renderTriangles(back_tri, null);
    }

    try renderTriangles(triangles, tex);
}

pub fn renderIcon(name: []const u8, tvg_bytes: []const u8, rs: RectScale, opts: RenderTextureOptions, icon_opts: IconRenderOptions) Backend.GenericError!void {
    if (rs.s == 0) return;
    if (clipGet().intersect(rs.r).empty()) return;

    // Ask for an integer size icon, then render it to fit rs
    const target_size = rs.r.h;
    const ask_height = @ceil(target_size);

    const tce = iconTexture(name, tvg_bytes, @as(u32, @intFromFloat(ask_height)), icon_opts) catch return;

    try renderTexture(tce.texture, rs, opts);
}

pub fn imageTexture(name: []const u8, image_bytes: []const u8) (Backend.TextureError || StbImageError)!TextureCacheEntry {
    var cw = currentWindow();
    const hash = TextureCacheEntry.hash(image_bytes, 0);

    if (cw.texture_cache.get(hash)) |tce| return tce;

    var w: c_int = undefined;
    var h: c_int = undefined;
    var channels_in_file: c_int = undefined;
    const data = c.stbi_load_from_memory(image_bytes.ptr, @as(c_int, @intCast(image_bytes.len)), &w, &h, &channels_in_file, 4);
    if (data == null) {
        log.warn("imageTexture stbi_load error on image \"{s}\": {s}\n", .{ name, c.stbi_failure_reason() });
        return StbImageError.stbImageError;
    }

    defer c.stbi_image_free(data);

    var pixels: []u8 = undefined;
    pixels.ptr = data;
    pixels.len = @intCast(w * h * 4);

    const texture = try textureCreate(.fromRGBA(pixels), @intCast(w), @intCast(h), .linear);

    //std.debug.print("created image texture \"{s}\" size {d}x{d}\n", .{ name, w, h });
    //const usizeh: usize = @intCast(h);
    //for (0..@intCast(h)) |hi| {
    //    for (0..@intCast(w)) |wi| {
    //        std.debug.print("pixel {d} {d} {d}.{d}.{d}.{d}\n", .{
    //            hi,
    //            wi,
    //            data[hi * usizeh * 4 + wi * 4],
    //            data[hi * usizeh * 4 + wi * 4 + 1],
    //            data[hi * usizeh * 4 + wi * 4 + 2],
    //            data[hi * usizeh * 4 + wi * 4 + 3],
    //        });
    //    }
    //}

    const entry = TextureCacheEntry{ .texture = texture };
    try cw.texture_cache.put(cw.gpa, hash, entry);

    return entry;
}

pub fn renderImage(name: []const u8, image_bytes: []const u8, rs: RectScale, opts: RenderTextureOptions) Backend.GenericError!void {
    if (rs.s == 0) return;
    if (clipGet().intersect(rs.r).empty()) return;

    const tce = imageTexture(name, image_bytes) catch return;
    try renderTexture(tce.texture, rs, opts);
}

/// Captures dvui drawing to part of the screen in a `Texture`.
pub const Picture = struct {
    r: Rect.Physical, // pixels captured
    texture: dvui.TextureTarget = undefined,
    target: dvui.RenderTarget = undefined,

    /// Begin recording drawing to the physical pixels in rect (enlarged to pixel boundaries).
    ///
    /// Returns null in case of failure (e.g. if backend does not support texture targets, if the passed rect is empty ...).
    ///
    /// Only valid between `Window.begin`and `Window.end`.
    pub fn start(rect: Rect.Physical) ?Picture {
        if (rect.empty()) {
            log.err("Picture.start() was called with an empty rect", .{});
            return null;
        }
        var ret: Picture = .{ .r = rect };

        // enlarge texture to pixels boundaries
        const x_start = @floor(ret.r.x);
        const x_end = @ceil(ret.r.x + ret.r.w);
        ret.r.x = x_start;
        ret.r.w = @round(x_end - x_start);

        const y_start = @floor(ret.r.y);
        const y_end = @ceil(ret.r.y + ret.r.h);
        ret.r.y = y_start;
        ret.r.h = @round(y_end - y_start);

        ret.texture = dvui.textureCreateTarget(@intFromFloat(ret.r.w), @intFromFloat(ret.r.h), .linear) catch return null;
        ret.target = dvui.renderTarget(.{ .texture = ret.texture, .offset = ret.r.topLeft() });

        return ret;
    }

    /// Stop recording.
    pub fn stop(self: *Picture) void {
        _ = dvui.renderTarget(self.target);
    }

    /// Encode texture as png.  Call after `stop` before `deinit`.
    pub fn png(self: *Picture, allocator: std.mem.Allocator) Backend.TextureError![]u8 {
        const pma_pixels = try dvui.textureReadTarget(allocator, self.texture);
        const pixels = pma_pixels.toRGBA();
        defer allocator.free(pixels);

        return try dvui.pngEncode(allocator, pixels, self.texture.width, self.texture.height, .{});
    }

    /// Draw recorded texture and destroy it.
    pub fn deinit(self: *Picture) void {
        widgetFree(self);
        // Ignore errors as drawing is not critical to Pictures function
        const texture = dvui.textureFromTarget(self.texture) catch return; // destroys self.texture
        dvui.textureDestroyLater(texture);
        dvui.renderTexture(texture, .{ .r = self.r }, .{}) catch {};
        self.* = undefined;
    }
};

pub const pngEncodeOptions = struct {
    /// Physical size of image, pixels per meter added to png pHYs chunk.
    /// 0 => don't write the pHYs chunk
    /// null => dvui will use 72 dpi (2834.64 px/m) times `windowNaturalScale`
    resolution: ?u32 = null,
};

/// Make a png encoded image from RGBA pixels.
///
/// Gives bytes of a png file (allocated by arena).
pub fn pngEncode(arena: std.mem.Allocator, pixels: []u8, width: u32, height: u32, opts: pngEncodeOptions) std.mem.Allocator.Error![]u8 {
    var len: c_int = undefined;
    const png_bytes = c.stbi_write_png_to_mem(pixels.ptr, @intCast(width * 4), @intCast(width), @intCast(height), 4, &len);
    defer {
        if (wasm) {
            backend.dvui_c_free(png_bytes);
        } else {
            c.free(png_bytes);
        }
    }

    // 4 bytes: length of data
    // 4 bytes: "pHYs"
    // 9 bytes: data (2 4-byte numbers + 1 byte units)
    // 4 bytes: crc
    const pHYs_size = 4 + 4 + 9 + 4;
    var extra: usize = pHYs_size;
    var p_buf: [pHYs_size]u8 = undefined;
    var res: u32 = 0;
    if (opts.resolution) |r| {
        res = r;
    } else {
        res = @intFromFloat(@round(windowNaturalScale() * 72.0 / 0.0254));
    }

    if (res == 0) {
        extra = 0;
    } else {
        std.mem.writeInt(u32, p_buf[0..][0..4], 9, .big); // length of data
        @memcpy(p_buf[4..][0..4], "pHYs");
        std.mem.writeInt(u32, p_buf[8..][0..4], res, .big); // res horizontal
        std.mem.writeInt(u32, p_buf[12..][0..4], res, .big); // res vertical
        p_buf[16] = 1; // 1 => pixels/meter

        // crc includes "pHYs" and data
        std.mem.writeInt(u32, p_buf[17..][0..4], png_crc32(p_buf[4..][0..13]), .big);
    }

    var ret = try arena.alloc(u8, @as(usize, @intCast(len)) + extra);

    // find byte index of end of IDHR chunk
    const idhr_data_len: u32 = std.mem.readInt(u32, png_bytes[8..][0..4], .big);

    // 8 bytes PNG magic bytes
    // 4 bytes length of IDHR data
    // 4 bytes "IDHR"
    // IDHR data
    // 4 bytes IDHR crc
    const split: u32 = 8 + 4 + 4 + idhr_data_len + 4;

    @memcpy(ret[0..split], png_bytes[0..split]);
    if (res != 0) {
        @memcpy(ret[split..][0..extra], &p_buf);
    }
    @memcpy(ret[split + extra ..], png_bytes[split..@as(usize, @intCast(len))]);

    return ret;
}

/// Calculate a PNG crc value.
///
/// Code from stb_image_write.h
pub fn png_crc32(buf: []u8) u32 {
    // zig fmt: off
    const crc_table = [256]u32 {
      0x00000000, 0x77073096, 0xEE0E612C, 0x990951BA, 0x076DC419, 0x706AF48F, 0xE963A535, 0x9E6495A3,
      0x0eDB8832, 0x79DCB8A4, 0xE0D5E91E, 0x97D2D988, 0x09B64C2B, 0x7EB17CBD, 0xE7B82D07, 0x90BF1D91,
      0x1DB71064, 0x6AB020F2, 0xF3B97148, 0x84BE41DE, 0x1ADAD47D, 0x6DDDE4EB, 0xF4D4B551, 0x83D385C7,
      0x136C9856, 0x646BA8C0, 0xFD62F97A, 0x8A65C9EC, 0x14015C4F, 0x63066CD9, 0xFA0F3D63, 0x8D080DF5,
      0x3B6E20C8, 0x4C69105E, 0xD56041E4, 0xA2677172, 0x3C03E4D1, 0x4B04D447, 0xD20D85FD, 0xA50AB56B,
      0x35B5A8FA, 0x42B2986C, 0xDBBBC9D6, 0xACBCF940, 0x32D86CE3, 0x45DF5C75, 0xDCD60DCF, 0xABD13D59,
      0x26D930AC, 0x51DE003A, 0xC8D75180, 0xBFD06116, 0x21B4F4B5, 0x56B3C423, 0xCFBA9599, 0xB8BDA50F,
      0x2802B89E, 0x5F058808, 0xC60CD9B2, 0xB10BE924, 0x2F6F7C87, 0x58684C11, 0xC1611DAB, 0xB6662D3D,
      0x76DC4190, 0x01DB7106, 0x98D220BC, 0xEFD5102A, 0x71B18589, 0x06B6B51F, 0x9FBFE4A5, 0xE8B8D433,
      0x7807C9A2, 0x0F00F934, 0x9609A88E, 0xE10E9818, 0x7F6A0DBB, 0x086D3D2D, 0x91646C97, 0xE6635C01,
      0x6B6B51F4, 0x1C6C6162, 0x856530D8, 0xF262004E, 0x6C0695ED, 0x1B01A57B, 0x8208F4C1, 0xF50FC457,
      0x65B0D9C6, 0x12B7E950, 0x8BBEB8EA, 0xFCB9887C, 0x62DD1DDF, 0x15DA2D49, 0x8CD37CF3, 0xFBD44C65,
      0x4DB26158, 0x3AB551CE, 0xA3BC0074, 0xD4BB30E2, 0x4ADFA541, 0x3DD895D7, 0xA4D1C46D, 0xD3D6F4FB,
      0x4369E96A, 0x346ED9FC, 0xAD678846, 0xDA60B8D0, 0x44042D73, 0x33031DE5, 0xAA0A4C5F, 0xDD0D7CC9,
      0x5005713C, 0x270241AA, 0xBE0B1010, 0xC90C2086, 0x5768B525, 0x206F85B3, 0xB966D409, 0xCE61E49F,
      0x5EDEF90E, 0x29D9C998, 0xB0D09822, 0xC7D7A8B4, 0x59B33D17, 0x2EB40D81, 0xB7BD5C3B, 0xC0BA6CAD,
      0xEDB88320, 0x9ABFB3B6, 0x03B6E20C, 0x74B1D29A, 0xEAD54739, 0x9DD277AF, 0x04DB2615, 0x73DC1683,
      0xE3630B12, 0x94643B84, 0x0D6D6A3E, 0x7A6A5AA8, 0xE40ECF0B, 0x9309FF9D, 0x0A00AE27, 0x7D079EB1,
      0xF00F9344, 0x8708A3D2, 0x1E01F268, 0x6906C2FE, 0xF762575D, 0x806567CB, 0x196C3671, 0x6E6B06E7,
      0xFED41B76, 0x89D32BE0, 0x10DA7A5A, 0x67DD4ACC, 0xF9B9DF6F, 0x8EBEEFF9, 0x17B7BE43, 0x60B08ED5,
      0xD6D6A3E8, 0xA1D1937E, 0x38D8C2C4, 0x4FDFF252, 0xD1BB67F1, 0xA6BC5767, 0x3FB506DD, 0x48B2364B,
      0xD80D2BDA, 0xAF0A1B4C, 0x36034AF6, 0x41047A60, 0xDF60EFC3, 0xA867DF55, 0x316E8EEF, 0x4669BE79,
      0xCB61B38C, 0xBC66831A, 0x256FD2A0, 0x5268E236, 0xCC0C7795, 0xBB0B4703, 0x220216B9, 0x5505262F,
      0xC5BA3BBE, 0xB2BD0B28, 0x2BB45A92, 0x5CB36A04, 0xC2D7FFA7, 0xB5D0CF31, 0x2CD99E8B, 0x5BDEAE1D,
      0x9B64C2B0, 0xEC63F226, 0x756AA39C, 0x026D930A, 0x9C0906A9, 0xEB0E363F, 0x72076785, 0x05005713,
      0x95BF4A82, 0xE2B87A14, 0x7BB12BAE, 0x0CB61B38, 0x92D28E9B, 0xE5D5BE0D, 0x7CDCEFB7, 0x0BDBDF21,
      0x86D3D2D4, 0xF1D4E242, 0x68DDB3F8, 0x1FDA836E, 0x81BE16CD, 0xF6B9265B, 0x6FB077E1, 0x18B74777,
      0x88085AE6, 0xFF0F6A70, 0x66063BCA, 0x11010B5C, 0x8F659EFF, 0xF862AE69, 0x616BFFD3, 0x166CCF45,
      0xA00AE278, 0xD70DD2EE, 0x4E048354, 0x3903B3C2, 0xA7672661, 0xD06016F7, 0x4969474D, 0x3E6E77DB,
      0xAED16A4A, 0xD9D65ADC, 0x40DF0B66, 0x37D83BF0, 0xA9BCAE53, 0xDEBB9EC5, 0x47B2CF7F, 0x30B5FFE9,
      0xBDBDF21C, 0xCABAC28A, 0x53B39330, 0x24B4A3A6, 0xBAD03605, 0xCDD70693, 0x54DE5729, 0x23D967BF,
      0xB3667A2E, 0xC4614AB8, 0x5D681B02, 0x2A6F2B94, 0xB40BBE37, 0xC30C8EA1, 0x5A05DF1B, 0x2D02EF8D
    };
    // zig fmt: on

    var crc: u32 = ~@as(u32, 0);
    for (buf) |ch| {
        crc = (crc >> 8) ^ crc_table[ch ^ (crc & 0xff)];
    }
    return ~crc;
}

pub fn plot(src: std.builtin.SourceLocation, plot_opts: PlotWidget.InitOptions, opts: Options) *PlotWidget {
    var ret = widgetAlloc(PlotWidget);
    ret.* = PlotWidget.init(src, plot_opts, opts);
    ret.install();
    return ret;
}

pub fn plotXY(src: std.builtin.SourceLocation, plot_opts: PlotWidget.InitOptions, thick: f32, xs: []const f64, ys: []const f64, opts: Options) void {
    const defaults: Options = .{ .padding = .{} };
    var p = dvui.plot(src, plot_opts, defaults.override(opts));

    var s1 = p.line();
    for (xs, ys) |x, y| {
        s1.point(x, y);
    }

    s1.stroke(thick, opts.color(.accent));

    s1.deinit();
    p.deinit();
}

/// Helper to layout widgets stacked vertically or horizontally.
///
/// If there is a widget expanded in that direction, it takes up the remaining
/// space and it is an error to have any widget after.
///
/// Widgets with .gravity_y (.gravity_x) not zero might overlap other widgets.
pub const BasicLayout = struct {
    dir: enums.Direction = .vertical,
    pos: f32 = 0,
    seen_expanded: bool = false,
    min_size_children: Size = .{},

    pub fn rectFor(self: *BasicLayout, contentRect: Rect, id: WidgetId, min_size: Size, e: Options.Expand, g: Options.Gravity) Rect {
        if (self.seen_expanded) {
            // A single vertically expanded child can take the rest of the
            // space, but it should be the last (usually only) child.
            //
            // Here we have a child after an expanded one, so it will get no space.
            //
            // If you want that to work, wrap the children in a vertical box.
            const cw = dvui.currentWindow();
            cw.debug_widget_id = id;
            dvui.log.err("{s}:{d} rectFor() got child {x} after expanded child", .{ @src().file, @src().line, id });
            var wd = dvui.parentGet().data();
            while (true) : (wd = wd.parent.data()) {
                dvui.log.err("  {s}:{d} {s} {x}{s}", .{
                    wd.src.file,
                    wd.src.line,
                    wd.options.name orelse "???",
                    wd.id,
                    if (wd.id == cw.wd.id) "\n" else "",
                });
                if (wd.id == cw.wd.id) {
                    break;
                }
            }
        }

        var r = contentRect;

        switch (self.dir) {
            .vertical => {
                if (e.isVertical()) {
                    self.seen_expanded = true;
                }
                r.y = self.pos;
                r.h = @max(0, r.h - r.y);
            },
            .horizontal => {
                if (e.isHorizontal()) {
                    self.seen_expanded = true;
                }
                r.x = self.pos;
                r.w = @max(0, r.w - r.x);
            },
        }

        const ret = dvui.placeIn(r, min_size, e, g);

        switch (self.dir) {
            .vertical => self.pos += ret.h,
            .horizontal => self.pos += ret.w,
        }

        return ret;
    }

    pub fn minSizeForChild(self: *BasicLayout, s: Size) Size {
        switch (self.dir) {
            .vertical => {
                // add heights
                self.min_size_children.h += s.h;

                // max of widths
                self.min_size_children.w = @max(self.min_size_children.w, s.w);
            },
            .horizontal => {
                // add widths
                self.min_size_children.w += s.w;

                // max of heights
                self.min_size_children.h = @max(self.min_size_children.h, s.h);
            },
        }

        return self.min_size_children;
    }
};

test {
    //std.debug.print("DVUI test\n", .{});
    std.testing.refAllDecls(@This());
}<|MERGE_RESOLUTION|>--- conflicted
+++ resolved
@@ -3423,11 +3423,7 @@
 pub fn windowHeader(str: []const u8, right_str: []const u8, openflag: ?*bool) Rect.Physical {
     var over = dvui.overlay(@src(), .{ .expand = .horizontal, .name = "WindowHeader" });
 
-<<<<<<< HEAD
-    dvui.labelNoFmt(@src(), str, .{ .gravity_x = 0.5, .gravity_y = 0.5, .expand = .horizontal, .font_style = .heading, .padding = .{ .x = 6, .y = 6, .w = 6, .h = 4 } });
-=======
-    try dvui.labelNoFmt(@src(), str, .{}, .{ .gravity_x = 0.5, .gravity_y = 0.5, .expand = .horizontal, .font_style = .heading, .padding = .{ .x = 6, .y = 6, .w = 6, .h = 4 } });
->>>>>>> 8843d778
+    dvui.labelNoFmt(@src(), str, .{}, .{ .gravity_x = 0.5, .gravity_y = 0.5, .expand = .horizontal, .font_style = .heading, .padding = .{ .x = 6, .y = 6, .w = 6, .h = 4 } });
 
     if (openflag) |of| {
         if (dvui.buttonIcon(
@@ -3442,11 +3438,7 @@
         }
     }
 
-<<<<<<< HEAD
-    dvui.labelNoFmt(@src(), right_str, .{ .gravity_x = 1.0 });
-=======
-    try dvui.labelNoFmt(@src(), right_str, .{}, .{ .gravity_x = 1.0 });
->>>>>>> 8843d778
+    dvui.labelNoFmt(@src(), right_str, .{}, .{ .gravity_x = 1.0 });
 
     const evts = events();
     for (evts) |*e| {
@@ -4087,11 +4079,7 @@
 
     var animator = dvui.animate(@src(), .{ .kind = .alpha, .duration = 500_000 }, .{ .id_extra = id.asUsize() });
     defer animator.deinit();
-<<<<<<< HEAD
-    dvui.labelNoFmt(@src(), message, .{ .background = true, .corner_radius = dvui.Rect.all(1000), .padding = .{ .x = 16, .y = 8, .w = 16, .h = 8 } });
-=======
-    try dvui.labelNoFmt(@src(), message, .{}, .{ .background = true, .corner_radius = dvui.Rect.all(1000), .padding = .{ .x = 16, .y = 8, .w = 16, .h = 8 } });
->>>>>>> 8843d778
+    dvui.labelNoFmt(@src(), message, .{}, .{ .background = true, .corner_radius = dvui.Rect.all(1000), .padding = .{ .x = 16, .y = 8, .w = 16, .h = 8 } });
 
     if (dvui.timerDone(id)) {
         animator.startEnd();
@@ -4345,11 +4333,7 @@
             .{ .gravity_y = 0.5 },
         );
     }
-<<<<<<< HEAD
-    labelNoFmt(@src(), label_str, options.strip());
-=======
-    try labelNoFmt(@src(), label_str, .{}, options.strip());
->>>>>>> 8843d778
+    labelNoFmt(@src(), label_str, .{}, options.strip());
 
     dvui.dataSet(null, bc.wd.id, "_expand", expanded);
 
@@ -4565,13 +4549,8 @@
     var cell = g.headerCell(src, opts.cellOptions(g.col_num, 0));
     defer cell.deinit();
 
-<<<<<<< HEAD
-    labelNoFmt(@src(), heading, label_options);
+    labelNoFmt(@src(), heading, .{}, label_options);
     gridHeadingSeparator(resize_opts);
-=======
-    try labelNoFmt(@src(), heading, .{}, label_options);
-    try gridHeadingSeparator(resize_opts);
->>>>>>> 8843d778
 }
 
 /// Create a heading and allow the column to be sorted.
@@ -4952,11 +4931,7 @@
         labelopts = labelopts.override(themeGet().style_accent);
     }
 
-<<<<<<< HEAD
-    labelNoFmt(@src(), label_str, labelopts);
-=======
-    try labelNoFmt(@src(), label_str, .{}, labelopts);
->>>>>>> 8843d778
+    labelNoFmt(@src(), label_str, .{}, labelopts);
 
     mi.deinit();
 
@@ -5100,40 +5075,29 @@
     return ret;
 }
 
-<<<<<<< HEAD
+/// Format and display a label.
+///
+/// See `labelEx` and `labelNoFmt`.
+///
+/// Only valid between `Window.begin`and `Window.end`.
 pub fn label(src: std.builtin.SourceLocation, comptime fmt: []const u8, args: anytype, opts: Options) void {
-    var lw = LabelWidget.init(src, fmt, args, opts);
+    var lw = LabelWidget.init(src, fmt, args, .{}, opts);
     lw.install();
-=======
-/// Format and display a label.
-///
-/// See `labelEx` and `labelNoFmt`.
-///
-/// Only valid between `Window.begin`and `Window.end`.
-pub fn label(src: std.builtin.SourceLocation, comptime fmt: []const u8, args: anytype, opts: Options) !void {
-    var lw = LabelWidget.init(src, fmt, args, .{}, opts);
-    try lw.install();
->>>>>>> 8843d778
     lw.processEvents();
     lw.draw();
     lw.deinit();
 }
 
-<<<<<<< HEAD
-pub fn labelNoFmt(src: std.builtin.SourceLocation, str: []const u8, opts: Options) void {
-    var lw = LabelWidget.initNoFmt(src, str, opts);
+/// Format and display a label with extra label options.
+///
+/// See `label` and `labelNoFmt`.
+///
+/// Only valid between `Window.begin`and `Window.end`.
+pub fn labelEx(src: std.builtin.SourceLocation, comptime fmt: []const u8, args: anytype, init_opts: LabelWidget.InitOptions, opts: Options) void {
+    var lw = LabelWidget.init(src, fmt, args, init_opts, opts);
     lw.install();
-=======
-/// Format and display a label with extra label options.
-///
-/// See `label` and `labelNoFmt`.
-///
-/// Only valid between `Window.begin`and `Window.end`.
-pub fn labelEx(src: std.builtin.SourceLocation, comptime fmt: []const u8, args: anytype, init_opts: LabelWidget.InitOptions, opts: Options) !void {
-    var lw = LabelWidget.init(src, fmt, args, init_opts, opts);
-    try lw.install();
     lw.processEvents();
-    try lw.draw();
+    lw.draw();
     lw.deinit();
 }
 
@@ -5142,10 +5106,9 @@
 /// See `label` and `labelEx`.
 ///
 /// Only valid between `Window.begin`and `Window.end`.
-pub fn labelNoFmt(src: std.builtin.SourceLocation, str: []const u8, init_opts: LabelWidget.InitOptions, opts: Options) !void {
+pub fn labelNoFmt(src: std.builtin.SourceLocation, str: []const u8, init_opts: LabelWidget.InitOptions, opts: Options) void {
     var lw = LabelWidget.initNoFmt(src, str, init_opts, opts);
-    try lw.install();
->>>>>>> 8843d778
+    lw.install();
     lw.processEvents();
     lw.draw();
     lw.deinit();
@@ -5340,11 +5303,7 @@
     // - gets a rectangle from bw
     // - draws itself
     // - reports its min size to bw
-<<<<<<< HEAD
-    labelNoFmt(@src(), label_str, options);
-=======
-    try labelNoFmt(@src(), label_str, .{}, options);
->>>>>>> 8843d778
+    labelNoFmt(@src(), label_str, .{}, options);
 
     // draw focus
     bw.drawFocus();
@@ -5396,15 +5355,8 @@
     {
         var outer_hbox = box(src, .horizontal, .{ .expand = .horizontal });
         defer outer_hbox.deinit();
-<<<<<<< HEAD
         icon(@src(), label_str, tvg_bytes, .{}, opts.strip().override(.{ .gravity_x = 1.0 }));
-        var hbox = box(src, .horizontal, .{ .expand = .horizontal });
-        defer hbox.deinit(); // this hbox is used to center the label.
-        labelNoFmt(@src(), label_str, options.override(.{ .gravity_x = 0.5 }));
-=======
-        try icon(@src(), label_str, tvg_bytes, .{}, opts.strip().override(.{ .gravity_x = 1.0 }));
-        try labelEx(@src(), "{s}", .{label_str}, .{ .align_x = 0.5 }, opts.strip().override(.{ .expand = .both }));
->>>>>>> 8843d778
+        labelEx(@src(), "{s}", .{label_str}, .{ .align_x = 0.5 }, opts.strip().override(.{ .expand = .both }));
     }
 
     const click = bw.clicked();
@@ -6055,13 +6007,8 @@
     }
 
     if (label_str) |str| {
-<<<<<<< HEAD
         _ = spacer(@src(), .{ .w = checkbox_defaults.paddingGet().w }, .{});
-        labelNoFmt(@src(), str, options.strip().override(.{ .gravity_y = 0.5 }));
-=======
-        _ = try spacer(@src(), .{ .w = checkbox_defaults.paddingGet().w }, .{});
-        try labelNoFmt(@src(), str, .{}, options.strip().override(.{ .gravity_y = 0.5 }));
->>>>>>> 8843d778
+        labelNoFmt(@src(), str, .{}, options.strip().override(.{ .gravity_y = 0.5 }));
     }
 
     return ret;
@@ -6146,13 +6093,8 @@
     }
 
     if (label_str) |str| {
-<<<<<<< HEAD
         _ = spacer(@src(), .{ .w = radio_defaults.paddingGet().w }, .{});
-        labelNoFmt(@src(), str, options.strip().override(.{ .gravity_y = 0.5 }));
-=======
-        _ = try spacer(@src(), .{ .w = radio_defaults.paddingGet().w }, .{});
-        try labelNoFmt(@src(), str, .{}, options.strip().override(.{ .gravity_y = 0.5 }));
->>>>>>> 8843d778
+        labelNoFmt(@src(), str, .{}, options.strip().override(.{ .gravity_y = 0.5 }));
     }
 
     return ret;
