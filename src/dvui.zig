--- conflicted
+++ resolved
@@ -2351,11 +2351,11 @@
             .themes = try Theme.Database.init(gpa),
         };
 
-<<<<<<< HEAD
+
         self.theme = init_opts.theme orelse self.themes.get("Adwaita Light");
-=======
+
         try self.initEvents();
->>>>>>> 44709a67
+
 
         const kb = init_opts.keybinds orelse blk: {
             if (builtin.os.tag.isDarwin()) {
